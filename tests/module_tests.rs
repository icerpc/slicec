--- conflicted
+++ resolved
@@ -2,12 +2,6 @@
 
 pub mod helpers;
 
-<<<<<<< HEAD
-use crate::helpers::parsing_helpers::parse_for_ast;
-use slice::grammar::*;
-
-=======
->>>>>>> 78144c32
 mod module {
 
     use crate::helpers::parsing_helpers::parse_for_ast;
