--- conflicted
+++ resolved
@@ -2,16 +2,11 @@
 
 pub mod helpers;
 
-<<<<<<< HEAD
-use crate::helpers::parsing_helpers::parse_for_errors;
-use slice::parse_from_string;
-
-=======
->>>>>>> 78144c32
 mod tags {
 
     use crate::assert_errors;
     use crate::helpers::parsing_helpers::parse_for_errors;
+    use slice::parse_from_string;
     use test_case::test_case;
 
     #[test]
