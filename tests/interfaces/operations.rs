// Copyright (c) ZeroC, Inc. All rights reserved.

use crate::assert_errors;
use crate::helpers::parsing_helpers::*;
use slice::diagnostics::{Error, ErrorKind};
use slice::grammar::*;
use test_case::test_case;

#[test]
fn can_have_no_parameters() {
    // Arrange
    let slice = "
        module Test;

        interface I
        {
            op();
        }
    ";

    // Act
    let ast = parse_for_ast(slice);

    // Assert
    let operation = ast.find_element::<Operation>("Test::I::op").unwrap();
    assert!(operation.parameters().is_empty());
}

#[test]
fn can_have_no_return_type() {
    // Arrange
    let slice = "
        module Test;

        interface I
        {
            op(a: int32);
        }
    ";

    // Act
    let ast = parse_for_ast(slice);

    // Assert
    let operation = ast.find_element::<Operation>("Test::I::op").unwrap();
    assert!(operation.return_members().is_empty());
}

#[test]
fn can_contain_tags() {
    // Arrange
    let slice = "
        module Test;

        interface I
        {
            op(a: tag(1) int32?);
        }
    ";

    // Act
    let ast = parse_for_ast(slice);

    // Assert
    let operation = ast.find_element::<Operation>("Test::I::op").unwrap();
    let tag_def = operation.parameters()[0].tag();
    assert_eq!(tag_def, Some(1));
}

#[test]
fn parameter_and_return_can_have_the_same_tag() {
    // Arrange
    let slice = "
        module Test;

        interface I
        {
            op(a: tag(1) int32?) -> tag(1) string?;
        }
    ";

    // Act
    let ast = parse_for_ast(slice);

    // Assert
    let operation = ast.find_element::<Operation>("Test::I::op").unwrap();
    let parameter_tag = operation.parameters()[0].tag();
    let return_tag = operation.return_members()[0].tag();
    assert_eq!(parameter_tag, Some(1));
    assert_eq!(return_tag, Some(1));
}

#[test]
fn can_have_parameters() {
    // Arrange
    let slice = "
        module Test;

        interface I
        {
            op(a: int32, b: string, c: varuint62);
        }
    ";

    // Act
    let ast = parse_for_ast(slice);

    // Assert
    let operation = ast.find_element::<Operation>("Test::I::op").unwrap();
    let parameters = operation.parameters();

    assert_eq!(parameters.len(), 3);
    assert_eq!(parameters[0].identifier(), "a");
    assert_eq!(parameters[1].identifier(), "b");
    assert_eq!(parameters[2].identifier(), "c");
    assert!(matches!(
        parameters[0].data_type.concrete_type(),
        Types::Primitive(Primitive::Int32),
    ));
    assert!(matches!(
        parameters[1].data_type.concrete_type(),
        Types::Primitive(Primitive::String),
    ));
    assert!(matches!(
        parameters[2].data_type.concrete_type(),
        Types::Primitive(Primitive::VarUInt62),
    ));
}

#[test]
fn can_have_return_value() {
    // Arrange
    let slice = "
        module Test;

        interface I
        {
            op() -> string;
        }
    ";

    // Act
    let ast = parse_for_ast(slice);

    // Assert
    let operation = ast.find_element::<Operation>("Test::I::op").unwrap();
    let returns = operation.return_members();

    assert_eq!(returns.len(), 1);
    assert_eq!(returns[0].identifier(), "returnValue");
    assert!(matches!(
        returns[0].data_type.concrete_type(),
        Types::Primitive(Primitive::String),
    ));
}

#[test]
fn can_have_return_tuple() {
    // Arrange
    let slice = "
        module Test;

        interface I
        {
            op() -> (r1: string, r2: bool);
        }
    ";

    // Act
    let ast = parse_for_ast(slice);

    // Assert
    let operation = ast.find_element::<Operation>("Test::I::op").unwrap();
    let returns = operation.return_members();

    assert_eq!(returns.len(), 2);
    assert_eq!(returns[0].identifier(), "r1");
    assert_eq!(returns[1].identifier(), "r2");
    assert!(matches!(
        returns[0].data_type.concrete_type(),
        Types::Primitive(Primitive::String),
    ));
    assert!(matches!(
        returns[1].data_type.concrete_type(),
        Types::Primitive(Primitive::Bool),
    ));
}

<<<<<<< HEAD
#[test]
fn operations_can_omit_throws_clause() {
    let slice = "
        module Test;

        interface I
        {
            op();
        }
    ";

    // Act
    let ast = parse_for_ast(slice);

    // Assert
    let operation = ast.find_element::<Operation>("Test::I::op").unwrap();
    assert!(matches!(&operation.throws, Throws::None));
}

#[test]
fn operations_can_throw_specific_exceptions() {
    let slice = "
        module Test;

        exception E {}

        interface I
        {
            op() throws E;
        }
    ";

    // Act
    let ast = parse_for_ast(slice);

    // Assert
    let operation = ast.find_element::<Operation>("Test::I::op").unwrap();
    assert!(matches!(
        &operation.throws,
        Throws::Specific(exception_ref) if exception_ref.parser_scoped_identifier() == "Test::E",
    ));
}

#[test]
fn operations_can_only_throw_exceptions() {
    // Arrange
    let slice = "
        module Test;

        struct S {}

        interface I
        {
            op() throws S;
        }
    ";

    // Act
    let diagnostic_reporter = parse_for_diagnostics(slice);

    // Assert
    let expected = Error::new(
        ErrorKind::Syntax("type mismatch: expected an exception but found a struct".to_owned()),
        None,
    );
    assert_errors!(diagnostic_reporter, [&expected]);
}

#[test]
#[ignore] // TODO: This validation is no longer done by the parser, and should be done by a validator.
fn return_tuple_must_contain_two_or_more_elements() {
=======
#[test_case("()"; "0 elements")]
#[test_case("(b: bool)"; "1 element")]
fn return_tuple_must_contain_two_or_more_elements(return_tuple: &str) {
>>>>>>> 4319ed50
    // Arrange
    let slice = format!(
        "
            module Test;

            interface I
            {{
                op() -> {return_tuple};
            }}
        "
    );

    // Act
    let diagnostic_reporter = parse_for_diagnostics(slice);

    // Assert
    let expected = Error::new(ErrorKind::ReturnTuplesMustContainAtLeastTwoElements, None);
    assert_errors!(diagnostic_reporter, [&expected]);
}

mod streams {
    use crate::assert_errors;
    use crate::helpers::parsing_helpers::*;
    use slice::diagnostics::{Error, ErrorKind};
    use slice::grammar::*;

    #[test]
    fn can_have_streamed_parameter_and_return() {
        // Arrange
        let slice = "
            module Test;

            interface I
            {
                op(a: stream uint32) -> stream uint32;
            }
        ";

        // Act
        let ast = parse_for_ast(slice);

        // Assert
        let operation = ast.find_element::<Operation>("Test::I::op").unwrap();
        let parameters = operation.parameters();
        let returns = operation.return_members();

        assert!(parameters[0].is_streamed);
        assert!(returns[0].is_streamed);
    }

    #[test]
    fn operation_can_have_at_most_one_streamed_parameter() {
        // Arrange
        let slice = "
            module Test;

            interface I
            {
                op(s: stream varuint62, s2: stream string);
            }
        ";

        // Act
        let diagnostic_reporter = parse_for_diagnostics(slice);

        // Assert
        let expected = [
            Error::new(ErrorKind::StreamedMembersMustBeLast("s".to_owned()), None),
            Error::new(ErrorKind::MultipleStreamedMembers, None),
        ];
        assert_errors!(diagnostic_reporter, expected);
    }

    #[test]
    fn stream_parameter_must_be_last() {
        // Arrange
        let slice = "
            module Test;

            interface I
            {
                op(s: stream varuint62, i: int32);
            }
        ";

        // Act
        let expected = Error::new(ErrorKind::StreamedMembersMustBeLast("s".to_owned()), None);

        // Assert
        let diagnostic_reporter = parse_for_diagnostics(slice);
        assert_errors!(diagnostic_reporter, [&expected]);
    }
}<|MERGE_RESOLUTION|>--- conflicted
+++ resolved
@@ -186,7 +186,6 @@
     ));
 }
 
-<<<<<<< HEAD
 #[test]
 fn operations_can_omit_throws_clause() {
     let slice = "
@@ -255,14 +254,9 @@
     assert_errors!(diagnostic_reporter, [&expected]);
 }
 
-#[test]
-#[ignore] // TODO: This validation is no longer done by the parser, and should be done by a validator.
-fn return_tuple_must_contain_two_or_more_elements() {
-=======
 #[test_case("()"; "0 elements")]
 #[test_case("(b: bool)"; "1 element")]
 fn return_tuple_must_contain_two_or_more_elements(return_tuple: &str) {
->>>>>>> 4319ed50
     // Arrange
     let slice = format!(
         "
