// Copyright (c) ZeroC, Inc. All rights reserved.

pub mod helpers;

mod attributes {

    mod slice_api {

        use crate::assert_errors;
        use crate::helpers::parsing_helpers::{parse_for_ast, parse_for_diagnostics};
        use slice::diagnostics::{Error, ErrorKind, Note, WarningKind};
        use slice::grammar::*;
        use test_case::test_case;

        #[test_case("Compact", ClassFormat::Compact ; "Compact")]
        #[test_case("Sliced", ClassFormat::Sliced; "Sliced")]
        fn format(format: &str, expected: ClassFormat) {
            // Arrange
            let slice = format!(
                "
                    module Test;

                    interface I
                    {{
                        [format({format})]
                        op(s: string) -> string;
                    }}
                "
            );

            // Act
            let ast = parse_for_ast(slice);

            // Assert
            let operation = ast.find_element::<Operation>("Test::I::op").unwrap();
            assert_eq!(operation.class_format(), expected);
        }

        #[test]
        fn not_specifying_format_uses_compact_as_default() {
            // Arrange
            let slice = "
                    module Test;

                    interface I
                    {
                        op(s: string) -> string;
                    }
            ";

            // Act
            let ast = parse_for_ast(slice);

            // Assert
            let operation = ast.find_element::<Operation>("Test::I::op").unwrap();
            assert_eq!(operation.class_format(), ClassFormat::Compact);
        }

        #[test_case(Some("()") ; "empty parenthesis")]
        #[test_case(None; "No parenthesis or arguments")]
        fn format_with_no_argument_fails(arg: Option<&str>) {
            // Arrange
            let args = arg.unwrap_or("");
            let slice = format!(
                "
                    module Test;

                    interface I
                    {{
                        [format{args}]
                        op(s: string) -> string;
                    }}
                "
            );

            // Act
            let diagnostic_reporter = parse_for_diagnostics(slice);

            // Assert
            let expected = Error::new(ErrorKind::CannotBeEmpty("format attribute".to_owned()), None);
            assert_errors!(diagnostic_reporter, [&expected]);
        }

        #[test]
        fn format_with_invalid_argument_fails() {
            // Arrange
            let slice = "
                module Test;

                interface I
                {
                    [format(Foo)]
                    op(s: string) -> string;
                }
            ";

            // Act
            let diagnostic_reporter = parse_for_diagnostics(slice);

            // Assert
            let expected = Error::new_with_notes(
                ErrorKind::ArgumentNotSupported("Foo".to_owned(), "format attribute".to_owned()),
                None,
                vec![Note::new(
                    "The valid arguments for the format attribute are `Compact` and `Sliced`",
                    None,
                )],
            );
            assert_errors!(diagnostic_reporter, [&expected]);
        }

        #[test]
        fn deprecated() {
            // Arrange
            let slice = "
                module Test;

                interface I
                {
                    [deprecated]
                    op(s: string) -> string;
                }
            ";

            // Act
            let ast = parse_for_ast(slice);

            // Assert
            let operation = ast.find_element::<Operation>("Test::I::op").unwrap();
            assert!(operation.get_deprecation(false).is_some());
        }

        #[test]
        fn cannot_deprecate_parameters() {
            // Arrange
            let slice = "
                module Test;

                interface I
                {
                    op([deprecated] s: string) -> string;
                }
            ";

            // Act
            let diagnostic_reporter = parse_for_diagnostics(slice);

            // Assert
            let expected = Error::new(
                ErrorKind::DeprecatedAttributeCannotBeApplied("parameter(s)".to_owned()),
                None,
            );
            assert_errors!(diagnostic_reporter, [&expected]);
        }

        #[test]
        fn deprecated_can_contain_message() {
            // Arrange
            let slice = "
                module Test;

                interface I
                {
                    [deprecated(\"Deprecation message here\")]
                    op(s: string) -> string;
                }
            ";

            // Act
            let ast = parse_for_ast(slice);

            // Assert
            let operation = ast.find_element::<Operation>("Test::I::op").unwrap();
            assert_eq!(
                operation.get_deprecation(false).unwrap().unwrap(),
                "Deprecation message here",
            );
        }

        #[test]
        fn deprecated_type_alias() {
            // Arrange
            let slice = "
                module Test;

                struct Foo
                {
                }

                [deprecated]
                typealias Bar = Foo;

                interface I
                {
                    op(s: Bar) -> string;
                }
            ";

            // Act
            let diagnostic_reporter = parse_for_diagnostics(slice);

            // Assert
            let expected =
                &crate::helpers::new_warning(WarningKind::UseOfDeprecatedEntity("Bar".to_owned(), "".to_owned()));
            assert_errors!(diagnostic_reporter, [&expected]);
        }

        #[test]
        fn deprecated_inheritance() {
            // Arrange
            let slice = "
            [deprecated]
            module Foo
            {
                struct Bar
                {
                }
            }

            module Test
            {
                struct Baz
                {
                    b: Foo::Bar,
                }
            }
            ";

            // Act
            let diagnostic_reporter = parse_for_diagnostics(slice);

            // Assert
            let expected =
                &crate::helpers::new_warning(WarningKind::UseOfDeprecatedEntity("Bar".to_owned(), "".to_owned()));
            assert_errors!(diagnostic_reporter, [&expected]);
        }

        #[test]
        fn cannot_use_deprecated_type() {
            // Arrange
            let slice = "
                    module Test;

                    [deprecated(\"Message here\")]
                    struct A
                    {
                    }

                    struct B
                    {
                        a: A,
                    }
                ";

            // Act
            let diagnostic_reporter = parse_for_diagnostics(slice);

            // Assert
            let expected = &crate::helpers::new_warning(WarningKind::UseOfDeprecatedEntity(
                "A".to_owned(),
                ": Message here".to_owned(),
            ));
            assert_errors!(diagnostic_reporter, [&expected]);
        }

        #[test]
        fn cannot_inherit_from_deprecated_entity() {
            // Arrange
            let slice = "
                    module Test;

                    [deprecated]
                    interface A
                    {
                    }

                    interface B: A
                    {
                    }
                ";

            // Act
            let diagnostic_reporter = parse_for_diagnostics(slice);

            // Assert
            let expected =
                &crate::helpers::new_warning(WarningKind::UseOfDeprecatedEntity("A".to_owned(), "".to_owned()));
            assert_errors!(diagnostic_reporter, [&expected]);
        }

        #[test]
        fn compress() {
            // Arrange
            let slice = "
                module Test;

                interface I
                {
                    [compress(Args, Return)]
                    op(s: string) -> string;
                }
            ";

            // Act
            let ast = parse_for_ast(slice);

            // Assert
            let operation = ast.find_element::<Operation>("Test::I::op").unwrap();

            assert!(operation.compress_arguments());
            assert!(operation.compress_return());
        }

        #[test]
        fn compress_with_invalid_arguments_fails() {
            // Arrange
            let slice = "
                module Test;

                interface I
                {
                    [compress(Foo)]
                    op(s: string) -> string;
                }
            ";

            // Act
            let diagnostic_reporter = parse_for_diagnostics(slice);

            // Assert
            let expected = Error::new_with_notes(
                ErrorKind::ArgumentNotSupported("Foo".to_owned(), "compress attribute".to_owned()),
                None,
                vec![Note::new(
                    "The valid argument(s) for the compress attribute are `Args` and `Return`",
                    None,
                )],
            );
            assert_errors!(diagnostic_reporter, [&expected]);
        }

        #[test]
        fn cannot_compress_structs() {
            // Arrange
            let slice = "
                module Test;

                [compress()]
                struct S
                {
                    s: string,
                }
            ";

            // Act
            let diagnostic_reporter = parse_for_diagnostics(slice);

            // Assert
            let expected = Error::new(ErrorKind::CompressAttributeCannotBeApplied, None);
            assert_errors!(diagnostic_reporter, [&expected]);
        }

        #[test]
        fn compress_with_no_arguments() {
            // Arrange
            let slice = "
                module Test;

                interface I
                {
                    [compress()]
                    op(s: string) -> string;
                }
            ";

            // Act
            let ast = parse_for_ast(slice);

            // Assert
            let operation = ast.find_element::<Operation>("Test::I::op").unwrap();

            assert!(!operation.compress_arguments());
            assert!(!operation.compress_return());
        }

        #[test_case(
            "
            module Test;

            interface I
            {
                // The below doc comment will generate a warning
                /// A test operation. Similar to {@linked OtherOp}{}.
                [ignoreWarnings]
                op(s: string) -> string;
            }
            "; "simple"
        )]
        #[test_case(
            "
            [ignoreWarnings]
            module A
            {
                struct A1
                {
                    b: B::B1,
                }
            }
            module B
            {
                [deprecated]
                struct B1
                {
                }
            }
            "; "complex"
        )]
        #[test_case(
            "
            [ignoreWarnings]
            module A
            {
                struct A1
                {
                    b: sequence<B::B1>,
                }
            }
            module B
            {
                [deprecated]
                struct B1 {}
            }
            "; "complex with anonymous type"
        )]
        #[test_case(
            "
            [[ignoreWarnings]]
            module A
            {
                struct A1
                {
                    b: B::B1,
                }
            }
            module B
            {
                struct B1
                {
                }
            }
            "; "file level"
        )]
        fn ignore_warnings_attribute(slice: &str) {
            // Act
            let diagnostic_reporter = parse_for_diagnostics(slice);

            // Assert
            assert_errors!(diagnostic_reporter);
        }

        #[test_case(
            "
            module Test;

            interface I
            {
                // The below doc comment will generate a warning
                /// A test operation. Similar to {@linked OtherOp}{}.
                /// @param b A test parameter.
                [ignoreWarnings(W005, W001)]
                op(s: string) -> string;
            }
            "; "entity"
        )]
        #[test_case(
            "
            [[ignoreWarnings(W005, W001)]]
            module Test;

            interface I
            {
                // The below doc comment will generate a warning
                /// A test operation. Similar to {@linked OtherOp}{}.
                /// @param b A test parameter.
                op(s: string) -> string;
            }
            "; "file level"
        )]
        fn ignore_warnings_attribute_args(slice: &str) {
            // Act
            let diagnostic_reporter = parse_for_diagnostics(slice);

            // Assert
            assert_errors!(diagnostic_reporter);
        }

        #[test_case(
            "
            module Test;

            interface I
            {
                /// @param x a parameter that should be used in ops
                /// @returns a result
                [ignoreWarnings(W002, W003)]
                op(s: string);
            }
            "; "entity"
        )]
        #[test_case(
            "
            [[ignoreWarnings(W002, W003)]]
            module Test;

            interface I
            {
                /// @param x a parameter that should be used in ops
                /// @returns a result
                [ignoreWarnings(W002, W003)]
                op(s: string);
            }
            "; "file level"
        )]
        // Test that if args are passed to ignoreWarnings, that only those warnings are ignored
        fn ignore_warnings_attribute_with_args_will_not_ignore_all_warnings(slice: &str) {
            // Act
            let diagnostic_reporter = parse_for_diagnostics(slice);

            // Assert
            let expected = &crate::helpers::new_warning(WarningKind::ExtraParameterInDocComment("x".to_owned()));

            debug_assert_eq!(expected.error_code(), "W001");
            assert_errors!(diagnostic_reporter, [&expected]);
        }
    }

    mod generalized_api {

        use crate::helpers::parsing_helpers::parse_for_ast;
        use slice::grammar::*;
        use slice::parse_from_strings;
        use test_case::test_case;

        #[test]
        fn foo_attribute() {
            // Arrange
            let slice = "
                module Test;

                interface I
                {
                    [foo::bar]
                    op(s: string) -> string;
                }
            ";

            // Act
            let ast = parse_for_ast(slice);

            // Assert
            let operation = ast.find_element::<Operation>("Test::I::op").unwrap();

            assert!(operation.has_attribute("foo::bar", true));
            assert_eq!(operation.attributes[0].directive, "bar");
            assert_eq!(operation.attributes[0].prefixed_directive, "foo::bar");
            assert_eq!(operation.attributes[0].prefix, Some("foo".to_owned()));
            assert_eq!(operation.attributes[0].arguments.len(), 0);
        }

        #[test]
        fn foo_attribute_with_arguments() {
            // Arrange
            let slice = "
                module Test;

                interface I
                {
                    [foo::bar(a, b, c)]
                    op(s: string) -> string;
                }
            ";

            // Act
            let ast = parse_for_ast(slice);

            // Assert
            let operation = ast.find_element::<Operation>("Test::I::op").unwrap();

            assert!(operation.has_attribute("foo::bar", true));
            assert_eq!(operation.attributes[0].directive, "bar");
            assert_eq!(operation.attributes[0].prefixed_directive, "foo::bar");
            assert_eq!(operation.attributes[0].prefix, Some("foo".to_owned()));
            assert_eq!(operation.attributes[0].arguments, vec!["a", "b", "c"]);
        }

        #[test_case("a", &["a"]; "single argument")]
        #[test_case("a,b,c", &["a", "b", "c"]; "multiple arguments")]
        #[test_case("\"a b c\"", &["a b c"]; "quoted argument")]
        #[test_case("\"a, b, c\"", &["a, b, c"]; "quoted argument with comma")]
        fn attribute_parameters(input: &str, expected: &[&str]) {
            // Arrange
            let slice = format!(
                "
                    module Test;
                    interface I
                    {{
                        [foo::bar({input})]
                        op(s: string) -> string;
                    }}
                "
            );

            // Act
            let ast = parse_for_ast(slice);

            // Assert
            let operation = ast.find_element::<Operation>("Test::I::op").unwrap();

            for (i, v) in operation.attributes[0].arguments.iter().enumerate() {
                assert_eq!(v, expected.get(i).unwrap().to_owned());
            }
        }

        #[test_case("a, \""; "quoted argument with unterminated string literal")]
        #[test_case("a, )"; "missing argument")]
        #[test_case("fizz buzz"; "unquoted argument with spaces")]
        fn attribute_with_invalid_parameters(input: &str) {
            // Arrange
            let slice = format!(
                "
                    module Test;
                    interface I
                    {{
                        [foo::bar({input})]
                        op(s: string) -> string;
                    }}
                "
            );

            // Act
            let errors = parse_from_strings(&[&slice], None).err();

            // Assert
            assert!(errors.is_some());
        }
<<<<<<< HEAD
=======

        #[test]
        #[ignore] // TODO: Currently panics with "expected operation" error. Should be fixed
                  // in parser.
        fn foo_attribute_with_spaces_fails() {
            // Arrange
            let slice = "
                module Test;

                interface I
                {
                    [foo::bar(fizz buzz)]
                    op(s: string) -> string;
                }
            ";

            // Act
            let diagnostic_reporter = parse_for_diagnostics(slice);

            // Assert
            assert_errors!(diagnostic_reporter);
        }

        #[test]
        fn get_attribute_list() {
            // Arrange
            let slice = r#"
                [attribute("A")]
                module A
                {
                    [attribute("B")]
                    module B
                    {
                        module C
                        {
                            [attribute("I")]
                            interface I
                            {
                                op(s: string) -> string;
                            }
                        }
                    }
                }
            "#;

            // Act
            let ast = parse_for_ast(slice);

            // Assert
            let operation = ast.find_element::<Operation>("A::B::C::I::op").unwrap();
            let parent_attributes = operation.get_attribute_list("attribute");

            assert_eq!(parent_attributes.len(), 5);
            assert_eq!(parent_attributes[0], None);
            assert_eq!(parent_attributes[1], Some(&vec!["I".to_owned()]));
            assert_eq!(parent_attributes[2], None);
            assert_eq!(parent_attributes[3], Some(&vec!["B".to_owned()]));
            assert_eq!(parent_attributes[4], Some(&vec!["A".to_owned()]));
        }
>>>>>>> 87e3407e
    }
}<|MERGE_RESOLUTION|>--- conflicted
+++ resolved
@@ -642,30 +642,6 @@
 
             // Assert
             assert!(errors.is_some());
-        }
-<<<<<<< HEAD
-=======
-
-        #[test]
-        #[ignore] // TODO: Currently panics with "expected operation" error. Should be fixed
-                  // in parser.
-        fn foo_attribute_with_spaces_fails() {
-            // Arrange
-            let slice = "
-                module Test;
-
-                interface I
-                {
-                    [foo::bar(fizz buzz)]
-                    op(s: string) -> string;
-                }
-            ";
-
-            // Act
-            let diagnostic_reporter = parse_for_diagnostics(slice);
-
-            // Assert
-            assert_errors!(diagnostic_reporter);
         }
 
         #[test]
@@ -704,6 +680,5 @@
             assert_eq!(parent_attributes[3], Some(&vec!["B".to_owned()]));
             assert_eq!(parent_attributes[4], Some(&vec!["A".to_owned()]));
         }
->>>>>>> 87e3407e
     }
 }