// Copyright (c) ZeroC, Inc. All rights reserved.

pub mod helpers;

mod attributes {

    mod slice_api {

        use crate::assert_errors;
        use crate::helpers::parsing_helpers::{parse_for_ast, parse_for_diagnostics};
        use slice::diagnostics::{Error, LogicErrorKind, Note, Warning, WarningKind};
        use slice::grammar::*;
        use test_case::test_case;

        #[test_case("Compact", ClassFormat::Compact ; "Compact")]
        #[test_case("Sliced", ClassFormat::Sliced; "Sliced")]
        fn format(format: &str, expected: ClassFormat) {
            // Arrange
            let slice = format!(
                "
                    module Test;

                    interface I {{
                        [format({format})]
                        op(s: string) -> string;
                    }}
                "
            );

            // Act
            let ast = parse_for_ast(slice);

            // Assert
            let operation = ast.find_element::<Operation>("Test::I::op").unwrap();
            assert_eq!(operation.class_format(), expected);
        }

        #[test]
        fn not_specifying_format_uses_compact_as_default() {
            // Arrange
            let slice = "
                    module Test;

                    interface I {
                        op(s: string) -> string;
                    }
            ";

            // Act
            let ast = parse_for_ast(slice);

            // Assert
            let operation = ast.find_element::<Operation>("Test::I::op").unwrap();
            assert_eq!(operation.class_format(), ClassFormat::Compact);
        }

        #[test_case(Some("()") ; "empty parenthesis")]
        #[test_case(None; "No parenthesis or arguments")]
        fn format_with_no_argument_fails(arg: Option<&str>) {
            // Arrange
            let args = arg.unwrap_or("");
            let slice = format!(
                "
                    module Test;

                    interface I {{
                        [format{args}]
                        op(s: string) -> string;
                    }}
                "
            );

            // Act
            let diagnostic_reporter = parse_for_diagnostics(slice);

            // Assert
            let expected = Error::new(LogicErrorKind::CannotBeEmpty("format attribute".to_owned()), None);
            assert_errors!(diagnostic_reporter, [&expected]);
        }

        #[test]
        fn format_with_invalid_argument_fails() {
            // Arrange
            let slice = "
                module Test;

                interface I {
                    [format(Foo)]
                    op(s: string) -> string;
                }
            ";
            // Act
            let diagnostic_reporter = parse_for_diagnostics(slice);

            // Assert
            let expected = Error::new_with_notes(
                LogicErrorKind::ArgumentNotSupported("Foo".to_owned(), "format attribute".to_owned()),
                None,
                vec![Note::new(
                    "The valid arguments for the format attribute are `Compact` and `Sliced`",
                    None,
                )],
            );
            assert_errors!(diagnostic_reporter, [&expected]);
        }

        #[test]
        fn deprecated() {
            // Arrange
            let slice = "
                module Test;

                interface I {
                    [deprecated]
                    op(s: string) -> string;
                }
            ";

            // Act
            let ast = parse_for_ast(slice);

            // Assert
            let operation = ast.find_element::<Operation>("Test::I::op").unwrap();
            assert!(operation
                .get_attribute(DEPRECATED, false)
                .map(|args| args.first())
                .is_some());
        }

        #[test]
        fn cannot_deprecate_parameters() {
            // Arrange
            let slice = "
                module Test;

                interface I {
                    op([deprecated] s: string) -> string;
                }
            ";

            // Act
            let diagnostic_reporter = parse_for_diagnostics(slice);

            // Assert
            let expected = Error::new(
                LogicErrorKind::DeprecatedAttributeCannotBeApplied("parameter(s)".to_owned()),
                None,
            );
            assert_errors!(diagnostic_reporter, [&expected]);
        }

        #[test]
        fn deprecated_can_contain_message() {
            // Arrange
            let slice = "
                module Test;

                interface I {
                    [deprecated(\"Deprecation message here\")]
                    op(s: string) -> string;
                }
            ";

            // Act
            let ast = parse_for_ast(slice);

            // Assert
            let operation = ast.find_element::<Operation>("Test::I::op").unwrap();
            assert_eq!(
<<<<<<< HEAD
                operation
                    .get_attribute(DEPRECATED, false)
                    .map(|args| args.first())
                    .unwrap()
                    .unwrap(),
=======
                operation.get_deprecated_attribute(false).unwrap().unwrap(),
>>>>>>> c8d09857
                "Deprecation message here"
            );
        }

        #[test]
        fn deprecated_type_alias() {
            // Arrange
            let slice = "
                module Test;

                struct Foo {}

                [deprecated]
                typealias Bar = Foo;

                interface I {
                    op(s: Bar) -> string;
                }
            ";

            // Act
            let diagnostic_reporter = parse_for_diagnostics(slice);

            // Assert
            let expected = Warning::new(
                WarningKind::UseOfDeprecatedEntity("Bar".to_owned(), "".to_owned()),
                None,
            );
            assert_errors!(diagnostic_reporter, [&expected]);
        }

        #[test]
        fn deprecated_inheritance() {
            // Arrange
            let slice = "
            [deprecated]
            module Foo {
                struct Bar {}
            }

            module Test {
                struct Baz {
                    b: Foo::Bar,
                }
            }
            ";

            // Act
            let diagnostic_reporter = parse_for_diagnostics(slice);

            // Assert
            let expected = Warning::new(
                WarningKind::UseOfDeprecatedEntity("Bar".to_owned(), "".to_owned()),
                None,
            );
            assert_errors!(diagnostic_reporter, [&expected]);
        }

        #[test]
        fn cannot_use_deprecated_type() {
            // Arrange
            let slice = "
                    module Test;

                    [deprecated(\"Message here\")]
                    struct A {}

                    struct B {
                        a: A,
                    }
                ";

            // Act
            let diagnostic_reporter = parse_for_diagnostics(slice);

            // Assert
            let expected = Warning::new(
                WarningKind::UseOfDeprecatedEntity("A".to_owned(), ": Message here".to_owned()),
                None,
            );
            assert_errors!(diagnostic_reporter, [&expected]);
        }

        #[test]
        fn cannot_inherit_from_deprecated_entity() {
            // Arrange
            let slice = "
                    module Test;

                    [deprecated]
                    interface A {}

                    interface B: A {}
                ";

            // Act
            let diagnostic_reporter = parse_for_diagnostics(slice);

            // Assert
            let expected = Warning::new(WarningKind::UseOfDeprecatedEntity("A".to_owned(), "".to_owned()), None);
            assert_errors!(diagnostic_reporter, [&expected]);
        }

        #[test]
        fn compress() {
            // Arrange
            let slice = "
                module Test;

                interface I {
                    [compress(Args, Return)]
                    op(s: string) -> string;
                }
            ";

            // Act
            let ast = parse_for_ast(slice);

            // Assert
            let operation = ast.find_element::<Operation>("Test::I::op").unwrap();

            assert!(operation.compress_arguments());
            assert!(operation.compress_return());
        }

        #[test]
        fn compress_with_invalid_arguments_fails() {
            // Arrange
            let slice = "
                module Test;

                interface I {
                    [compress(Foo)]
                    op(s: string) -> string;
                }
            ";

            // Act
            let diagnostic_reporter = parse_for_diagnostics(slice);

            // Assert
            let expected = Error::new_with_notes(
                LogicErrorKind::ArgumentNotSupported("Foo".to_owned(), "compress attribute".to_owned()),
                None,
                vec![Note::new(
                    "The valid argument(s) for the compress attribute are `Args` and `Return`",
                    None,
                )],
            );
            assert_errors!(diagnostic_reporter, [&expected]);
        }

        #[test]
        fn cannot_compress_structs() {
            // Arrange
            let slice = "
                module Test;

                [compress()]
                struct S {
                    s: string,
                }
            ";

            // Act
            let diagnostic_reporter = parse_for_diagnostics(slice);

            // Assert
            let expected = Error::new(LogicErrorKind::CompressAttributeCannotBeApplied, None);
            assert_errors!(diagnostic_reporter, [&expected]);
        }

        #[test]
        fn compress_with_no_arguments() {
            // Arrange
            let slice = "
                module Test;

                interface I {
                    [compress()]
                    op(s: string) -> string;
                }
            ";

            // Act
            let ast = parse_for_ast(slice);

            // Assert
            let operation = ast.find_element::<Operation>("Test::I::op").unwrap();

            assert!(!operation.compress_arguments());
            assert!(!operation.compress_return());
        }

        #[test_case(
            "
            module Test;

            interface I {
                // The below doc comment will generate a warning
                /// A test operation. Similar to {@linked OtherOp}{}.
                [ignore_warnings]
                op(s: string) -> string;
            }
            "; "simple"
        )]
        #[test_case(
            "
            [ignore_warnings]
            module A {
                struct A1 {
                    b: B::B1,
                }
            }
            module B {
                [deprecated]
                struct B1 {}
            }
            "
            => ignore["Fix ignore_warnings attribute"]; "complex"
        )]
        #[test_case(
            "
            [[ignore_warnings]]
            module A {
                struct A1 {
                    b: B::B1,
                }
            }
            module B {
                struct B1 {}
            }
            "; "file level"
        )]
        fn ignore_warnings_attribute(slice: &str) {
            // Act
            let diagnostic_reporter = parse_for_diagnostics(slice);

            // Assert
            assert_errors!(diagnostic_reporter);
        }
    }

    mod generalized_api {

        use crate::assert_errors;
        use crate::helpers::parsing_helpers::{parse_for_ast, parse_for_diagnostics};
        use slice::grammar::*;
        use slice::parse_from_string;
        use test_case::test_case;

        #[test]
        fn foo_attribute() {
            // Arrange
            let slice = "
                module Test;

                interface I {
                    [foo::bar]
                    op(s: string) -> string;
                }
            ";

            // Act
            let ast = parse_for_ast(slice);

            // Assert
            let operation = ast.find_element::<Operation>("Test::I::op").unwrap();

            assert!(operation.has_attribute("foo::bar", true));
            assert_eq!(operation.attributes[0].directive, "bar");
            assert_eq!(operation.attributes[0].prefixed_directive, "foo::bar");
            assert_eq!(operation.attributes[0].prefix, Some("foo".to_owned()));
            assert_eq!(operation.attributes[0].arguments.len(), 0);
        }

        #[test]
        fn foo_attribute_with_arguments() {
            // Arrange
            let slice = "
                module Test;

                interface I {
                    [foo::bar(1, 2, 3)]
                    op(s: string) -> string;
                }
            ";

            // Act
            let ast = parse_for_ast(slice);

            // Assert
            let operation = ast.find_element::<Operation>("Test::I::op").unwrap();

            assert!(operation.has_attribute("foo::bar", true));
            assert_eq!(operation.attributes[0].directive, "bar");
            assert_eq!(operation.attributes[0].prefixed_directive, "foo::bar");
            assert_eq!(operation.attributes[0].prefix, Some("foo".to_owned()));
            assert_eq!(operation.attributes[0].arguments[0], "1");
            assert_eq!(operation.attributes[0].arguments[1], "2");
            assert_eq!(operation.attributes[0].arguments[2], "3");
        }

        #[test_case("a", &["a"]; "single argument")]
        #[test_case("a,b,c", &["a", "b", "c"]; "multiple arguments")]
        #[test_case("\"a b c\"", &["a b c"]; "quoted argument")]
        #[test_case("\"a, b, c\"", &["a, b, c"]; "quoted argument with comma")]
        fn attribute_parameters(input: &str, expected: &[&str]) {
            // Arrange
            let slice = format!(
                "
                    module Test;
                    interface I {{
                        [foo::bar({input})]
                        op(s: string) -> string;
                    }}
                "
            );

            // Act
            let ast = parse_for_ast(slice);

            // Assert
            let operation = ast.find_element::<Operation>("Test::I::op").unwrap();

            for (i, v) in operation.attributes[0].arguments.iter().enumerate() {
                assert_eq!(v, expected.get(i).unwrap().to_owned());
            }
        }

        #[test_case("a, \""; "quoted argument with comma and trailing comma")]
        #[test_case("a, )"; "quoted argument with comma and trailing parenthesis")]
        fn attribute_with_invalid_parameters(input: &str) {
            // Arrange
            let slice = format!(
                "
                    module Test;
                    interface I {{
                        [foo::bar({input})]
                        op(s: string) -> string;
                    }}
                "
            );

            // Act
            let errors = parse_from_string(&slice).err();

            // Assert
            assert!(errors.is_some());
        }

        #[test]
        #[ignore] // TODO: Currently panics with "expected operation" error. Should be fixed
                  // in parser.
        fn foo_attribute_with_spaces_fails() {
            // Arrange
            let slice = "
                module Test;

                interface I {
                    [foo::bar(fizz buzz)]
                    op(s: string) -> string;
                }
            ";

            // Act
            let diagnostic_reporter = parse_for_diagnostics(slice);

            // Assert
            assert_errors!(diagnostic_reporter);
        }
    }
}<|MERGE_RESOLUTION|>--- conflicted
+++ resolved
@@ -167,15 +167,11 @@
             // Assert
             let operation = ast.find_element::<Operation>("Test::I::op").unwrap();
             assert_eq!(
-<<<<<<< HEAD
                 operation
                     .get_attribute(DEPRECATED, false)
                     .map(|args| args.first())
                     .unwrap()
                     .unwrap(),
-=======
-                operation.get_deprecated_attribute(false).unwrap().unwrap(),
->>>>>>> c8d09857
                 "Deprecation message here"
             );
         }
