// Copyright (c) ZeroC, Inc. All rights reserved.

pub mod helpers;

mod attributes {

    mod slice_api {

<<<<<<< HEAD
        use crate::helpers::parsing_helpers::{parse_for_ast, parse_for_diagnostics};
        use crate::{assert_errors, assert_errors_new};
        use slice::diagnostics::{Diagnostic, DiagnosticKind, LogicErrorKind, Note};
=======
        use crate::assert_errors;
        use crate::helpers::parsing_helpers::{parse_for_ast, parse_for_diagnostics};
        use slice::diagnostics::{Diagnostic, LogicErrorKind, Note};
>>>>>>> 21a19b11
        use slice::grammar::*;
        use test_case::test_case;

        #[test_case("Compact", ClassFormat::Compact ; "Compact")]
        #[test_case("Sliced", ClassFormat::Sliced; "Sliced")]
        fn format(format: &str, expected: ClassFormat) {
            // Arrange
            let slice = format!(
                "
                    module Test;

                    interface I {{
                        [format({format})]
                        op(s: string) -> string;
                    }}
                "
            );

            // Act
            let ast = parse_for_ast(slice);

            // Assert
            let operation = ast.find_element::<Operation>("Test::I::op").unwrap();
            assert_eq!(operation.class_format(), expected);
        }

        #[test]
        fn not_specifying_format_uses_compact_as_default() {
            // Arrange
            let slice = "
                    module Test;

                    interface I {
                        op(s: string) -> string;
                    }
            ";

            // Act
            let ast = parse_for_ast(slice);

            // Assert
            let operation = ast.find_element::<Operation>("Test::I::op").unwrap();
            assert_eq!(operation.class_format(), ClassFormat::Compact);
        }

        #[test_case(Some("()") ; "empty parenthesis")]
        #[test_case(None; "No parenthesis or arguments")]
        fn format_with_no_argument_fails(arg: Option<&str>) {
            // Arrange
            let args = arg.unwrap_or("");
            let slice = format!(
                "
                    module Test;

                    interface I {{
                        [format{args}]
                        op(s: string) -> string;
                    }}
                "
            );

            // Act
            let diagnostic_reporter = parse_for_diagnostics(slice);

            // Assert
            let expected = Diagnostic::new(LogicErrorKind::CannotBeEmpty("format attribute".to_owned()), None);
            assert_errors!(diagnostic_reporter, [&expected]);
        }

        #[test]
        fn format_with_invalid_argument_fails() {
            // Arrange
            let slice = "
                module Test;

                interface I {
                    [format(Foo)]
                    op(s: string) -> string;
                }
            ";
            // Act
            let diagnostic_reporter = parse_for_diagnostics(slice);

            // Assert
            let expected = Diagnostic::new_with_notes(
                LogicErrorKind::ArgumentNotSupported("Foo".to_owned(), "format attribute".to_owned()),
                None,
                vec![Note::new(
                    "The valid arguments for the format attribute are `Compact` and `Sliced`",
                    None,
                )],
            );
            assert_errors!(diagnostic_reporter, [&expected]);
        }

        #[test]
        fn deprecated() {
            // Arrange
            let slice = "
                module Test;

                interface I {
                    [deprecated]
                    op(s: string) -> string;
                }
            ";

            // Act
            let ast = parse_for_ast(slice);

            // Assert
            let operation = ast.find_element::<Operation>("Test::I::op").unwrap();
            assert!(operation.get_deprecated_attribute(false).is_some());
        }

        #[test]
        fn cannot_deprecate_parameters() {
            // Arrange
            let slice = "
                module Test;

                interface I {
                    op([deprecated] s: string) -> string;
                }
            ";

            // Act
            let diagnostic_reporter = parse_for_diagnostics(slice);

            // Assert
            let expected = Diagnostic::new(
                LogicErrorKind::DeprecatedAttributeCannotBeApplied("parameter(s)".to_owned()),
                None,
            );
            assert_errors!(diagnostic_reporter, [&expected]);
        }

        #[test]
        fn deprecated_can_contain_message() {
            // Arrange
            let slice = "
                module Test;

                interface I {
                    [deprecated(\"Deprecation message here\")]
                    op(s: string) -> string;
                }
            ";

            // Act
            let ast = parse_for_ast(slice);

            // Assert
            let operation = ast.find_element::<Operation>("Test::I::op").unwrap();

            assert!(operation.get_deprecated_attribute(false).is_some());
            assert_eq!(
                operation.get_deprecated_attribute(false).unwrap()[0],
                "Deprecation message here",
            );
        }

        #[test]
        fn compress() {
            // Arrange
            let slice = "
                module Test;

                interface I {
                    [compress(Args, Return)]
                    op(s: string) -> string;
                }
            ";

            // Act
            let ast = parse_for_ast(slice);

            // Assert
            let operation = ast.find_element::<Operation>("Test::I::op").unwrap();

            assert!(operation.compress_arguments());
            assert!(operation.compress_return());
        }

        #[test]
        fn compress_with_invalid_arguments_fails() {
            // Arrange
            let slice = "
                module Test;

                interface I {
                    [compress(Foo)]
                    op(s: string) -> string;
                }
            ";

            // Act
            let diagnostic_reporter = parse_for_diagnostics(slice);

            // Assert
            let expected = Diagnostic::new_with_notes(
                LogicErrorKind::ArgumentNotSupported("Foo".to_owned(), "compress attribute".to_owned()),
                None,
                vec![Note::new(
                    "The valid argument(s) for the compress attribute are `Args` and `Return`",
                    None,
                )],
            );
            assert_errors!(diagnostic_reporter, [&expected]);
        }

        #[test]
        fn cannot_compress_structs() {
            // Arrange
            let slice = "
                module Test;

                [compress()]
                struct S {
                    s: string,
                }
            ";

            // Act
            let diagnostic_reporter = parse_for_diagnostics(slice);

            // Assert
            let expected = Diagnostic::new(LogicErrorKind::CompressAttributeCannotBeApplied, None);
            assert_errors!(diagnostic_reporter, [&expected]);
        }

        #[test]
        fn compress_with_no_arguments() {
            // Arrange
            let slice = "
                module Test;

                interface I {
                    [compress()]
                    op(s: string) -> string;
                }
            ";

            // Act
            let ast = parse_for_ast(slice);

            // Assert
            let operation = ast.find_element::<Operation>("Test::I::op").unwrap();

            assert!(!operation.compress_arguments());
            assert!(!operation.compress_return());
        }

        #[test_case(
            "
            module Test;

            interface I {
                // The below doc comment will generate a warning
                /// A test operation. Similar to {@linked OtherOp}{}.
                [ignore_warnings]
                op(s: string) -> string;
            }
            "; "simple"
        )]
        #[test_case(
            "
            [ignore_warnings]
            module A {
                struct A1 {
                    b: B::B1,
                }
            }
            module B {
                [deprecated]
                struct B1 {}
            }
            "; "complex"
        )]
        #[test_case(
            "
            [[ignore_warnings]]
            module A {
                struct A1 {
                    b: B::B1,
                }
            }
            module B {
                struct B1 {}
            }
            "; "file level"
        )]
        fn ignore_warnings_attribute(slice: &str) {
            // Act
            let diagnostic_reporter = parse_for_diagnostics(slice);

            // Assert
            assert_errors!(diagnostic_reporter);
        }
    }

    mod generalized_api {

        use crate::assert_errors;
        use crate::helpers::parsing_helpers::{parse_for_ast, parse_for_diagnostics};
        use slice::grammar::*;
        use slice::parse_from_string;
        use test_case::test_case;

        #[test]
        fn foo_attribute() {
            // Arrange
            let slice = "
                module Test;

                interface I {
                    [foo::bar]
                    op(s: string) -> string;
                }
            ";

            // Act
            let ast = parse_for_ast(slice);

            // Assert
            let operation = ast.find_element::<Operation>("Test::I::op").unwrap();

            assert!(operation.has_attribute("foo::bar", true));
            assert_eq!(operation.attributes[0].directive, "bar");
            assert_eq!(operation.attributes[0].prefixed_directive, "foo::bar");
            assert_eq!(operation.attributes[0].prefix, Some("foo".to_owned()));
            assert_eq!(operation.attributes[0].arguments.len(), 0);
        }

        #[test]
        fn foo_attribute_with_arguments() {
            // Arrange
            let slice = "
                module Test;

                interface I {
                    [foo::bar(1, 2, 3)]
                    op(s: string) -> string;
                }
            ";

            // Act
            let ast = parse_for_ast(slice);

            // Assert
            let operation = ast.find_element::<Operation>("Test::I::op").unwrap();

            assert!(operation.has_attribute("foo::bar", true));
            assert_eq!(operation.attributes[0].directive, "bar");
            assert_eq!(operation.attributes[0].prefixed_directive, "foo::bar");
            assert_eq!(operation.attributes[0].prefix, Some("foo".to_owned()));
            assert_eq!(operation.attributes[0].arguments[0], "1");
            assert_eq!(operation.attributes[0].arguments[1], "2");
            assert_eq!(operation.attributes[0].arguments[2], "3");
        }

        #[test_case("a", &["a"]; "single argument")]
        #[test_case("a,b,c", &["a", "b", "c"]; "multiple arguments")]
        #[test_case("\"a b c\"", &["a b c"]; "quoted argument")]
        #[test_case("\"a, b, c\"", &["a, b, c"]; "quoted argument with comma")]
        fn attribute_parameters(input: &str, expected: &[&str]) {
            // Arrange
            let slice = format!(
                "
                    module Test;
                    interface I {{
                        [foo::bar({input})]
                        op(s: string) -> string;
                    }}
                "
            );

            // Act
            let ast = parse_for_ast(slice);

            // Assert
            let operation = ast.find_element::<Operation>("Test::I::op").unwrap();

            for (i, v) in operation.attributes[0].arguments.iter().enumerate() {
                assert_eq!(v, expected.get(i).unwrap().to_owned());
            }
        }

        #[test_case("a, \""; "quoted argument with comma and trailing comma")]
        #[test_case("a, )"; "quoted argument with comma and trailing parenthesis")]
        fn attribute_with_invalid_parameters(input: &str) {
            // Arrange
            let slice = format!(
                "
                    module Test;
                    interface I {{
                        [foo::bar({input})]
                        op(s: string) -> string;
                    }}
                "
            );

            // Act
            let errors = parse_from_string(&slice).err();

            // Assert
            assert!(errors.is_some());
        }

        #[test]
        #[ignore] // TODO: Currently panics with "expected operation" error. Should be fixed
                  // in parser.
        fn foo_attribute_with_spaces_fails() {
            // Arrange
            let slice = "
                module Test;

                interface I {
                    [foo::bar(fizz buzz)]
                    op(s: string) -> string;
                }
            ";

            // Act
            let diagnostic_reporter = parse_for_diagnostics(slice);

            // Assert
            assert_errors!(diagnostic_reporter);
        }
    }
}<|MERGE_RESOLUTION|>--- conflicted
+++ resolved
@@ -6,15 +6,9 @@
 
     mod slice_api {
 
-<<<<<<< HEAD
-        use crate::helpers::parsing_helpers::{parse_for_ast, parse_for_diagnostics};
-        use crate::{assert_errors, assert_errors_new};
-        use slice::diagnostics::{Diagnostic, DiagnosticKind, LogicErrorKind, Note};
-=======
         use crate::assert_errors;
         use crate::helpers::parsing_helpers::{parse_for_ast, parse_for_diagnostics};
         use slice::diagnostics::{Diagnostic, LogicErrorKind, Note};
->>>>>>> 21a19b11
         use slice::grammar::*;
         use test_case::test_case;
 
