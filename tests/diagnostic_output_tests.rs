--- conflicted
+++ resolved
@@ -119,11 +119,7 @@
 
         let options = SliceOptions {
             diagnostic_format: DiagnosticFormat::Json,
-<<<<<<< HEAD
             allow_warnings: vec!["All".to_owned()],
-=======
-            allowed_warnings: Some(vec![]),
->>>>>>> 3acc6620
             ..Default::default()
         };
 
@@ -155,11 +151,7 @@
         // Set the output format to JSON.
         let options = SliceOptions {
             diagnostic_format: DiagnosticFormat::Json,
-<<<<<<< HEAD
             allow_warnings: vec!["W004".to_owned()],
-=======
-            allowed_warnings: Some(vec!["W004".to_string()]),
->>>>>>> 3acc6620
             ..Default::default()
         };
 
