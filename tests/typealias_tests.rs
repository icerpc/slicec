--- conflicted
+++ resolved
@@ -6,7 +6,7 @@
 
     use crate::helpers::parsing_helpers::parse_for_ast;
     use slice::grammar::*;
-<<<<<<< HEAD
+    use slice::parse_from_string;
     use test_case::test_case;
 
     #[test_case("struct S {}",     "S"; "structs")]
@@ -39,12 +39,10 @@
 
         // Assert
         let type_alias = ast.find_element::<TypeAlias>("Test::Alias").unwrap();
-        assert!(type_alias.underlying.definition.is_initialized())
-=======
-    use slice::parse_from_string;
+        assert!(type_alias.underlying.definition.is_initialized());
+    }
 
     #[test]
-    #[ignore]
     fn can_be_used_as_data_member() {
         // Arrange
         let slice = "
@@ -64,7 +62,6 @@
     }
 
     #[test]
-    #[ignore]
     fn can_be_used_as_parameter() {
         // Arrange
         let slice = "
@@ -80,7 +77,6 @@
 
         // Assert
         assert!(result.is_ok());
->>>>>>> d1afca86
     }
 
     #[test]
