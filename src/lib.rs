--- conflicted
+++ resolved
@@ -15,57 +15,50 @@
 pub mod visitor;
 
 use crate::command_line::SliceOptions;
+use crate::error::{Error, ErrorLevel, ErrorReporter};
 use crate::parse_result::ParserResult;
+use crate::slice_file::SliceFile;
 use crate::validators::Validator;
+use std::collections::HashMap;
 
-<<<<<<< HEAD
-pub fn parse_from_options(
-    options: &SliceOptions,
-) -> Result<(Ast, ErrorReporter, HashMap<String, SliceFile>), Error> {
-    let mut ast = Ast::new();
-    let mut error_reporter = ErrorReporter::default();
-
-    let slice_files = parser::parse_files(options, &mut ast, &mut error_reporter)?;
-    handle_errors(options.warn_as_error, &slice_files, &mut error_reporter)?;
-
-    let mut validator = Validator::new(&mut error_reporter, &ast);
-    validator.validate(&slice_files);
-
-    Ok((ast, error_reporter, slice_files))
-}
-
-pub fn parse_from_string(input: &str) -> Result<(Ast, ErrorReporter), Error> {
-    let mut ast = Ast::new();
-    let mut error_reporter = ErrorReporter::default();
-
-    let slice_files = parse_string(input, &mut ast, &mut error_reporter)?;
-
-    let mut validator = Validator::new(&mut error_reporter, &ast);
-    validator.validate(&slice_files);
-
-    Ok((ast, error_reporter))
-=======
 pub fn parse_from_options(options: &SliceOptions) -> ParserResult {
     match parser::parse_files(options) {
         Ok(mut data) => {
-            let mut validator =
-                Validator { error_reporter: &mut data.error_reporter, ast: &data.ast };
+            let mut validator = Validator::new(&mut data.error_reporter, &data.ast);
             validator.validate(&data.files);
             data.into()
         }
         Err(data) => Err(data),
     }
->>>>>>> e1d97eed
 }
 
 pub fn parse_from_string(input: &str) -> ParserResult {
     match parser::parse_string(input) {
         Ok(mut data) => {
-            let mut validator =
-                Validator { error_reporter: &mut data.error_reporter, ast: &data.ast };
+            let mut validator = Validator::new(&mut data.error_reporter, &data.ast);
             validator.validate(&data.files);
             data.into()
         }
         Err(data) => Err(data),
     }
+}
+
+pub fn handle_errors(
+    warn_as_error: bool,
+    slice_files: &HashMap<String, SliceFile>,
+    error_reporter: &mut ErrorReporter,
+) -> Result<(), Error> {
+    error_reporter.print_errors(slice_files);
+    if error_reporter.has_errors(warn_as_error) {
+        let counts = error_reporter.get_totals();
+        let message = format!(
+            "Compilation failed with {} error(s) and {} warning(s).\n",
+            counts.0, counts.1
+        );
+
+        println!("{}", &message);
+        Err(Error { message, location: None, severity: ErrorLevel::Critical })
+    } else {
+        Ok(())
+    }
 }