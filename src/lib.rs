--- conflicted
+++ resolved
@@ -19,39 +19,17 @@
 use crate::validators::Validator;
 
 pub fn parse_from_options(options: &SliceOptions) -> ParserResult {
-<<<<<<< HEAD
-    match parser::parse_files(options) {
-        Ok(mut data) => {
-            let mut validator = Validator::new(&mut data.error_reporter);
-            validator.validate(&data.files, &data.ast);
-            data.into()
-        }
-        Err(data) => Err(data),
-    }
-}
-
-pub fn parse_from_string(input: &str) -> ParserResult {
-    match parser::parse_string(input) {
-        Ok(mut data) => {
-            let mut validator = Validator::new(&mut data.error_reporter);
-            validator.validate(&data.files, &data.ast);
-            data.into()
-        }
-        Err(data) => Err(data),
-    }
-=======
     parser::parse_files(options).and_then(|mut data| {
-        let mut validator = Validator { error_reporter: &mut data.error_reporter, ast: &data.ast };
-        validator.validate(&data.files);
+        let mut validator = Validator::new(&mut data.error_reporter);
+        validator.validate(&data.files, &data.ast);
         data.into()
     })
 }
 
 pub fn parse_from_string(input: &str) -> ParserResult {
     parser::parse_string(input).and_then(|mut data| {
-        let mut validator = Validator { error_reporter: &mut data.error_reporter, ast: &data.ast };
-        validator.validate(&data.files);
+        let mut validator = Validator::new(&mut data.error_reporter);
+        validator.validate(&data.files, &data.ast);
         data.into()
     })
->>>>>>> e8a64c1d
 }