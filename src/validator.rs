--- conflicted
+++ resolved
@@ -329,12 +329,7 @@
 
         for member in tagged_members {
             // TODO: This works but the uses_classes method is not intuitive. Should be renamed
-<<<<<<< HEAD
-            // or changed so that if a class contains no members it returns false.
-            let uses_classes = member.data_type().definition().uses_classes();
-=======
             // or changed so that if a class contains no memebers it returns false.
->>>>>>> 863dd563
             if match member.data_type().concrete_type() {
                 Types::Class(c) => {
                     if c.members().is_empty() {
