--- conflicted
+++ resolved
@@ -2,13 +2,8 @@
 
 use crate::ast::{Ast, LookupError, Node};
 use crate::compilation_result::{CompilationData, CompilationResult};
-<<<<<<< HEAD
-use crate::diagnostics::{DiagnosticReporter, Warning, WarningKind};
+use crate::diagnostics::{Diagnostic, DiagnosticReporter, Warning};
 use crate::grammar::*;
-=======
-use crate::diagnostics::{Diagnostic, DiagnosticReporter, Warning};
-use crate::grammar::{DocComment, Entity, LinkDefinition, Message, MessageComponent, Symbol};
->>>>>>> c161ff21
 use crate::utils::ptr_util::WeakPtr;
 use std::collections::VecDeque;
 
@@ -64,49 +59,6 @@
     compilation_data.into()
 }
 
-<<<<<<< HEAD
-=======
-macro_rules! resolve_link {
-    ($tag:expr, $ident:expr, $entity:expr, $ast:expr, $self:ident) => {
-        // All links should be unpatched at this point.
-        debug_assert!(matches!($tag.definition, LinkDefinition::Unpatched));
-
-        // Look up the link in the AST, and make sure it's an `Entity`.
-        let result = $ast
-            .find_node_with_scope(&$ident.value, &$entity.parser_scoped_identifier())
-            .and_then(|node| <WeakPtr<dyn Entity>>::try_from(node));
-
-        $self.link_patches.push(match result {
-            Ok(ptr) => Some(ptr),
-            Err(error) => {
-                let warning = match error {
-                    LookupError::DoesNotExist { identifier } => Warning::CouldNotResolveLink {
-                        identifier: identifier.to_owned(),
-                    },
-                    LookupError::TypeMismatch { actual, .. } => Warning::LinkToInvalidElement {
-                        kind: actual.to_owned(),
-                    },
-                };
-                Diagnostic::new(warning)
-                    .set_span($tag.span())
-                    .set_scope($entity.parser_scoped_identifier())
-                    .report($self.diagnostic_reporter);
-                None
-            }
-        });
-    };
-}
-
-macro_rules! patch_link {
-    ($tag:expr, $patches:expr) => {
-        // Get the next patch out of the iterator and set the tag's definition to it.
-        if let Some(patch) = $patches.next().unwrap() {
-            $tag.definition = LinkDefinition::Patched(patch);
-        }
-    };
-}
-
->>>>>>> c161ff21
 struct CommentLinkPatcher<'a> {
     link_patches: VecDeque<Option<WeakPtr<dyn Entity>>>,
     diagnostic_reporter: &'a mut DiagnosticReporter,
@@ -159,11 +111,11 @@
         self.link_patches.push_back(match result {
             Ok(ptr) => Some(ptr),
             Err(error) => {
-                let warning_kind = match error {
-                    LookupError::DoesNotExist { identifier } => WarningKind::CouldNotResolveLink { identifier },
-                    LookupError::TypeMismatch { actual, .. } => WarningKind::LinkToInvalidElement { kind: actual },
+                let warning = match error {
+                    LookupError::DoesNotExist { identifier } => Warning::CouldNotResolveLink { identifier },
+                    LookupError::TypeMismatch { actual, .. } => Warning::LinkToInvalidElement { kind: actual },
                 };
-                Warning::new(warning_kind)
+                Diagnostic::new(warning)
                     .set_span(identifier.span())
                     .set_scope(entity.parser_scoped_identifier())
                     .report(self.diagnostic_reporter);
