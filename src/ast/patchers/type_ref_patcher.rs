// Copyright (c) ZeroC, Inc.

use crate::ast::{Ast, LookupError, Node};
use crate::compilation_result::{CompilationData, CompilationResult};
use crate::diagnostics::*;
use crate::grammar::*;
use crate::utils::ptr_util::{OwnedPtr, WeakPtr};

pub unsafe fn patch_ast(mut compilation_data: CompilationData) -> CompilationResult {
    let mut patcher = TypeRefPatcher {
        type_ref_patches: Vec::new(),
        diagnostic_reporter: &mut compilation_data.diagnostic_reporter,
    };

    // TODO why explain we split this logic so that we can for sure have an immutable AST.
    patcher.compute_patches(&compilation_data.ast);
    patcher.apply_patches(&mut compilation_data.ast);

    compilation_data.into()
}

struct TypeRefPatcher<'a> {
    type_ref_patches: Vec<PatchKind>,
    diagnostic_reporter: &'a mut DiagnosticReporter,
}

impl TypeRefPatcher<'_> {
    fn compute_patches(&mut self, ast: &Ast) {
        for node in ast.as_slice() {
            let patch = match node {
                Node::Class(class_ptr) => class_ptr
                    .borrow()
                    .base
                    .as_ref()
                    .and_then(|type_ref| self.resolve_definition(type_ref, ast))
                    .map(PatchKind::BaseClass),
                Node::Exception(exception_ptr) => exception_ptr
                    .borrow()
                    .base
                    .as_ref()
                    .and_then(|type_ref| self.resolve_definition(type_ref, ast))
                    .map(PatchKind::BaseException),
                Node::Field(field_ptr) => {
                    let type_ref = &field_ptr.borrow().data_type;
                    self.resolve_definition(type_ref, ast).map(PatchKind::FieldType)
                }
                Node::Interface(interface_ptr) => {
                    interface_ptr.borrow().bases.iter()
                        .map(|type_ref| self.resolve_definition(type_ref, ast))
                        .collect::<Option<Vec<_>>>() // None if any of the bases couldn't be resolved.
                        .map(PatchKind::BaseInterfaces)
                }
                Node::Operation(operation_ptr) => {
                    if let Throws::Specific(type_ref) = &operation_ptr.borrow().throws {
                        self.resolve_definition(type_ref, ast).map(PatchKind::ThrowsType)
                    } else {
                        None
                    }
                }
                Node::Parameter(parameter_ptr) => {
                    let type_ref = &parameter_ptr.borrow().data_type;
                    self.resolve_definition(type_ref, ast).map(PatchKind::ParameterType)
                }
                Node::Enum(enum_ptr) => enum_ptr
                    .borrow()
                    .underlying
                    .as_ref()
                    .and_then(|type_ref| self.resolve_definition(type_ref, ast))
                    .map(PatchKind::EnumUnderlyingType),
                Node::TypeAlias(type_alias_ptr) => {
                    let type_ref = &type_alias_ptr.borrow().underlying;
                    self.resolve_definition(type_ref, ast)
                        .map(PatchKind::TypeAliasUnderlyingType)
                }
                Node::Sequence(sequence_ptr) => {
                    let type_ref = &sequence_ptr.borrow().element_type;
                    self.resolve_definition(type_ref, ast).map(PatchKind::SequenceType)
                }
                Node::Dictionary(dictionary_ptr) => {
                    let dictionary_def = dictionary_ptr.borrow();
                    let key_patch = self.resolve_definition(&dictionary_def.key_type, ast);
                    let value_patch = self.resolve_definition(&dictionary_def.value_type, ast);
                    Some(PatchKind::DictionaryTypes(key_patch, value_patch))
                }
                _ => None,
            };
            self.type_ref_patches.push(patch.unwrap_or_default());
        }
    }

    unsafe fn apply_patches(self, ast: &mut Ast) {
        let elements = ast.as_mut_slice();

        // There should be 1 patch per AST node.
        debug_assert_eq!(elements.len(), self.type_ref_patches.len());

        // Simultaneously iterate through patches and AST nodes, and apply each patch to its corresponding node.
        //
        // Each match arm is broken into 2 steps, separated by a comment. First we navigate to the TypeRefs that needs
        // patching, then we patch in its definition and any attributes it might of picked up from type aliases.
        for (i, patch) in self.type_ref_patches.into_iter().enumerate() {
            match patch {
                PatchKind::BaseClass((base_class_ptr, attributes)) => {
                    let class_ptr: &mut OwnedPtr<Class> = (&mut elements[i]).try_into().unwrap();
                    let base_class_ref = class_ptr.borrow_mut().base.as_mut().unwrap();
                    base_class_ref.patch(base_class_ptr, attributes);
                }
                PatchKind::BaseException((base_exception_ptr, attributes)) => {
                    let exception_ptr: &mut OwnedPtr<Exception> = (&mut elements[i]).try_into().unwrap();
                    let base_exception_ref = exception_ptr.borrow_mut().base.as_mut().unwrap();
                    base_exception_ref.patch(base_exception_ptr, attributes);
                }
                PatchKind::BaseInterfaces(base_interface_patches) => {
                    let interface_ptr: &mut OwnedPtr<Interface> = (&mut elements[i]).try_into().unwrap();
                    // Ensure the number of patches is equal to the number of base interfaces.
                    debug_assert_eq!(interface_ptr.borrow().bases.len(), base_interface_patches.len());

                    // Iterate through and patch each base interface.
                    for (j, patch) in base_interface_patches.into_iter().enumerate() {
                        let (base_interface_ptr, attributes) = patch;
                        let base_interface_ref = &mut interface_ptr.borrow_mut().bases[j];
                        base_interface_ref.patch(base_interface_ptr, attributes);
                    }
                }
                PatchKind::FieldType((field_type_ptr, attributes)) => {
                    let field_ptr: &mut OwnedPtr<Field> = (&mut elements[i]).try_into().unwrap();
                    let field_type_ref = &mut field_ptr.borrow_mut().data_type;
                    field_type_ref.patch(field_type_ptr, attributes);
                }
                PatchKind::ParameterType((parameter_type_ptr, attributes)) => {
                    let parameter_ptr: &mut OwnedPtr<Parameter> = (&mut elements[i]).try_into().unwrap();
                    let parameter_type_ref = &mut parameter_ptr.borrow_mut().data_type;
                    parameter_type_ref.patch(parameter_type_ptr, attributes);
                }
                PatchKind::ThrowsType((exception_type_ptr, attributes)) => {
                    let operation_ptr: &mut OwnedPtr<Operation> = (&mut elements[i]).try_into().unwrap();
                    if let Throws::Specific(throws_type_ref) = &mut operation_ptr.borrow_mut().throws {
                        throws_type_ref.patch(exception_type_ptr, attributes);
                    } else {
                        unreachable!() // If a patch exists, there must of been a type_ref to patch.
                    }
                }
                PatchKind::EnumUnderlyingType((enum_underlying_type_ptr, attributes)) => {
                    let enum_ptr: &mut OwnedPtr<Enum> = (&mut elements[i]).try_into().unwrap();
                    let enum_underlying_type_ref = enum_ptr.borrow_mut().underlying.as_mut().unwrap();
                    enum_underlying_type_ref.patch(enum_underlying_type_ptr, attributes);
                }
                PatchKind::TypeAliasUnderlyingType((type_alias_underlying_type_ptr, attributes)) => {
                    let type_alias_ptr: &mut OwnedPtr<TypeAlias> = (&mut elements[i]).try_into().unwrap();
                    let type_alias_underlying_type_ref = &mut type_alias_ptr.borrow_mut().underlying;
                    type_alias_underlying_type_ref.patch(type_alias_underlying_type_ptr, attributes);
                }
                PatchKind::SequenceType((element_type_ptr, attributes)) => {
                    let sequence_ptr: &mut OwnedPtr<Sequence> = (&mut elements[i]).try_into().unwrap();
                    let element_type_ref = &mut sequence_ptr.borrow_mut().element_type;
                    element_type_ref.patch(element_type_ptr, attributes);
                }
                PatchKind::DictionaryTypes(key_patch, value_patch) => {
                    let dictionary_ptr: &mut OwnedPtr<Dictionary> = (&mut elements[i]).try_into().unwrap();
                    if let Some((key_type_ptr, key_attributes)) = key_patch {
                        dictionary_ptr.borrow_mut().key_type.patch(key_type_ptr, key_attributes);
                    }
                    if let Some((value_type_ptr, value_attributes)) = value_patch {
                        dictionary_ptr
                            .borrow_mut()
                            .value_type
                            .patch(value_type_ptr, value_attributes);
                    }
                }
                PatchKind::None => {}
            }
        }
    }

    fn resolve_definition<'a, T>(&mut self, type_ref: &TypeRef<T>, ast: &'a Ast) -> Option<Patch<T>>
    where
        T: Element + ?Sized,
        &'a Node: TryInto<WeakPtr<T>, Error = LookupError>,
    {
        // If the definition is already patched, we skip the function and return `None` immediately.
        // Otherwise we retrieve the type string and try to resolve it in the ast.
        let TypeRefDefinition::Unpatched(identifier) = &type_ref.definition else { return None; };

        // There are 3 steps to type resolution.
        // First, lookup the type as a node in the AST.
        // Second, handle the case where the type is an alias (by resolving down to its concrete underlying type).
        // Third, get the type's pointer from its node and attempt to cast it to `T` (the required Slice type).
        let lookup_result = ast
            .find_node_with_scope(&identifier.value, type_ref.module_scope())
            .and_then(|node| {
                // We perform the deprecation check here instead of the validators since we need to check type-aliases
                // which are resolved and erased after TypeRef patching is completed.
                self.check_for_deprecated_type(type_ref, node);

                if let Node::TypeAlias(type_alias) = node {
                    self.resolve_type_alias(type_alias.borrow(), ast)
                } else {
                    try_into_patch(node, Vec::new())
                }
            });

        // If we resolved a definition for the type reference, return it, otherwise report what went wrong.
        match lookup_result {
            Ok(definition) => Some(definition),
            Err(err) => {
<<<<<<< HEAD
                let mapped_error: Error = err.into();
                mapped_error
                    .set_span(identifier.span())
=======
                let error = match err {
                    LookupError::DoesNotExist { identifier } => Error::DoesNotExist { identifier },
                    LookupError::TypeMismatch {
                        expected,
                        actual,
                        is_concrete,
                    } => Error::TypeMismatch {
                        expected,
                        actual,
                        is_concrete,
                    },
                };
                Diagnostic::new(error)
                    .set_span(type_ref.span())
>>>>>>> c161ff21
                    .report(self.diagnostic_reporter);
                None
            }
        }
    }

    fn check_for_deprecated_type<T: Element + ?Sized>(&mut self, type_ref: &TypeRef<T>, node: &Node) {
        // Check if the type is an entity, and if so, check if it has the `deprecated` attribute.
        // Only entities can be deprecated, so this check is sufficient.
        if let Ok(entity) = <&dyn Entity>::try_from(node) {
            if let Some(argument) = entity.get_deprecation(true) {
                // Compute the warning message. The `deprecated` attribute can have either 0 or 1 arguments, so we
                // only check the first argument. If it's present, we attach it to the warning message we emit.
                Diagnostic::new(Warning::UseOfDeprecatedEntity {
                    identifier: entity.identifier().to_owned(),
                    deprecation_reason: argument.map_or_else(String::new, |arg| ": ".to_owned() + &arg),
                })
                .set_span(type_ref.span())
                .set_scope(type_ref.parser_scope())
                .add_note(
                    format!("{} was deprecated here:", entity.identifier()),
                    Some(entity.span()),
                )
                .report(self.diagnostic_reporter);
            }
        }
    }

    fn resolve_type_alias<'a, T>(&mut self, type_alias: &'a TypeAlias, ast: &'a Ast) -> Result<Patch<T>, LookupError>
    where
        T: Element + ?Sized,
        &'a Node: TryInto<WeakPtr<T>, Error = LookupError>,
    {
        // In case there's a chain of type aliases, we maintain a stack of all the ones we've seen.
        // While resolving the chain, if we see a type alias already in this vector, a cycle is present.
        let mut type_alias_chain = Vec::new();

        let mut attributes: Vec<Attribute> = Vec::new();
        let mut current_type_alias = type_alias;
        loop {
            type_alias_chain.push(current_type_alias);
            attributes.extend(
                current_type_alias
                    .attributes(false)
                    .into_iter()
                    .cloned()
                    .collect::<Vec<Attribute>>(),
            );
            let underlying_type = &current_type_alias.underlying;

            // If we hit a type alias that is already patched, we immediately return its underlying type.
            // Otherwise we retrieve the alias' type string and try to resolve it in the ast.
            let identifier = match &underlying_type.definition {
                TypeRefDefinition::Patched(ptr) => {
                    // Lookup the node that is being aliased in the AST, and convert it into a patch.
                    // TODO: when `T = dyn Type` we can skip this, and use `ptr.clone()` directly.
                    let nodes = ast.as_slice();
                    let node = nodes.iter().find(|node| ptr == &<&dyn Element>::from(*node));
                    return try_into_patch(node.unwrap(), attributes);
                }
                TypeRefDefinition::Unpatched(identifier) => identifier,
            };

            // TODO this will lead to duplicate errors, if there's a broken type alias and multiple things use it!
            let node = ast.find_node_with_scope(&identifier.value, underlying_type.module_scope())?;
            // If the node is another type alias, push it onto the chain and continue iterating, otherwise return it.
            if let Node::TypeAlias(next_type_alias) = node {
                current_type_alias = next_type_alias.borrow();
            } else {
                return try_into_patch(node, attributes);
            }

            // Check if we've already seen the next type alias before continuing the loop; if so, it's cyclic and we
            // emit a detailed error message showing each chain in the cycle before returning with an error.
            let lookup_result = type_alias_chain
                .iter()
                .position(|&other| std::ptr::eq(other, current_type_alias));
            if let Some(i) = lookup_result {
                type_alias_chain.push(current_type_alias);
                let notes = type_alias_chain[i..]
                    .windows(2)
                    .map(|window| {
                        let identifier = window[0].identifier();
                        let identifier_original = window[1].identifier();
                        Note {
                            message: format!("type alias '{identifier}' uses type alias '{identifier_original}' here:"),
                            span: Some(window[0].underlying.span().clone()),
                        }
                    })
                    .collect::<Vec<Note>>();

                Diagnostic::new(Error::SelfReferentialTypeAliasNeedsConcreteType {
                    identifier: current_type_alias.module_scoped_identifier(),
                })
                .set_span(current_type_alias.span())
                .add_note("failed to resolve type due to a cycle in its definition", None)
                .add_notes(notes)
                .report(self.diagnostic_reporter);

                return Err(LookupError::DoesNotExist {
                    identifier: current_type_alias.module_scoped_identifier(),
                });
            }
        }
    }
}

type Patch<T> = (WeakPtr<T>, Vec<Attribute>);

#[derive(Default)]
enum PatchKind {
    #[default]
    None,
    BaseClass(Patch<Class>),
    BaseException(Patch<Exception>),
    BaseInterfaces(Vec<Patch<Interface>>),
    FieldType(Patch<dyn Type>),
    ParameterType(Patch<dyn Type>),
    ThrowsType(Patch<Exception>),
    EnumUnderlyingType(Patch<Primitive>),
    TypeAliasUnderlyingType(Patch<dyn Type>),
    SequenceType(Patch<dyn Type>),
    DictionaryTypes(Option<Patch<dyn Type>>, Option<Patch<dyn Type>>),
}

fn try_into_patch<'a, T: ?Sized>(node: &'a Node, attributes: Vec<Attribute>) -> Result<Patch<T>, LookupError>
where
    &'a Node: TryInto<WeakPtr<T>, Error = LookupError>,
{
    node.try_into().map(|ptr| (ptr, attributes))
}<|MERGE_RESOLUTION|>--- conflicted
+++ resolved
@@ -203,12 +203,7 @@
         match lookup_result {
             Ok(definition) => Some(definition),
             Err(err) => {
-<<<<<<< HEAD
-                let mapped_error: Error = err.into();
-                mapped_error
-                    .set_span(identifier.span())
-=======
-                let error = match err {
+                let mapped_error = match err {
                     LookupError::DoesNotExist { identifier } => Error::DoesNotExist { identifier },
                     LookupError::TypeMismatch {
                         expected,
@@ -220,9 +215,8 @@
                         is_concrete,
                     },
                 };
-                Diagnostic::new(error)
-                    .set_span(type_ref.span())
->>>>>>> c161ff21
+                Diagnostic::new(mapped_error)
+                    .set_span(identifier.span())
                     .report(self.diagnostic_reporter);
                 None
             }
