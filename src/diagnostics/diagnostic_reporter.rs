// Copyright (c) ZeroC, Inc. All rights reserved.

use crate::command_line::{DiagnosticFormat, SliceOptions};
use crate::diagnostics::{Diagnostic, Error, Warning};
use crate::grammar::Entity;

use std::collections::HashMap;

#[derive(Debug)]
pub struct DiagnosticReporter {
    /// Vector where all the diagnostics are stored, in the order they're reported.
    diagnostics: Vec<Diagnostic>,
    /// The total number of errors reported.
    error_count: usize,
    /// The total number of warnings reported.
    warning_count: usize,
    /// If true, compilation will fail on warnings in addition to errors.
    treat_warnings_as_errors: bool,
    /// Can specify json to serialize errors as JSON or console to output errors to console.
    pub diagnostic_format: DiagnosticFormat,
    /// The relative paths of all Slice files that have the file level `ignore_warnings` attribute.
<<<<<<< HEAD
    pub ignore_warning_file_paths: Vec<String>,
    // If true, diagnostic output will be styled.
    pub disable_color: bool,
=======
    pub file_level_ignored_warnings: HashMap<String, Vec<String>>,
>>>>>>> 34ecdef7
}

impl DiagnosticReporter {
    pub fn new(slice_options: &SliceOptions) -> Self {
        DiagnosticReporter {
            diagnostics: Vec::new(),
            error_count: 0,
            warning_count: 0,
            treat_warnings_as_errors: slice_options.warn_as_error,
            diagnostic_format: slice_options.diagnostic_format,
<<<<<<< HEAD
            disable_color: slice_options.disable_color,
            ignore_warning_file_paths: Vec::new(),
=======
            file_level_ignored_warnings: HashMap::new(),
>>>>>>> 34ecdef7
        }
    }

    /// Checks if any errors have been reported during compilation.
    pub fn has_errors(&self) -> bool {
        (self.error_count != 0) || (self.treat_warnings_as_errors && (self.warning_count != 0))
    }

    /// Returns the total number of errors and warnings reported through the diagnostic reporter.
    pub fn get_totals(&self) -> (usize, usize) {
        (self.error_count, self.warning_count)
    }

    /// Consumes the diagnostic reporter, returning all the diagnostics that have been reported with it.
    pub fn into_diagnostics(self) -> Vec<Diagnostic> {
        self.diagnostics
    }

    pub fn report_error(&mut self, error: Error) {
        self.error_count += 1;
        self.diagnostics.push(Diagnostic::Error(error));
    }

    pub fn report_warning(&mut self, warning: Warning, entity: &dyn Entity) {
        self.warning_count += 1;

        // Returns true if the Slice file has the file level `ignore_warnings` attribute with no arguments (ignoring all
        // warnings), or if it has an argument matching the error code of the warning.
        if match self.file_level_ignored_warnings.get(&warning.span.file) {
            None => false,
            Some(args) if args.is_empty() => true,
            Some(args) => args.contains(&warning.error_code().to_owned()),
        } {
            // Do not push the warning to the diagnostics vector
            return;
        }

        // Returns true if the entity (or its parent) has the`ignore_warnings` attribute with no arguments (ignoring all
        // warnings), or if it has an argument matching the error code of the warning.
        if match entity.get_ignored_warnings(true) {
            None => false,
            Some(args) if args.is_empty() => true,
            Some(args) => args.contains(&warning.error_code().to_owned()),
        } {
            // Do not push the warning to the diagnostics vector
            return;
        };

        self.diagnostics.push(Diagnostic::Warning(warning));
    }
}<|MERGE_RESOLUTION|>--- conflicted
+++ resolved
@@ -19,13 +19,9 @@
     /// Can specify json to serialize errors as JSON or console to output errors to console.
     pub diagnostic_format: DiagnosticFormat,
     /// The relative paths of all Slice files that have the file level `ignore_warnings` attribute.
-<<<<<<< HEAD
-    pub ignore_warning_file_paths: Vec<String>,
+    pub file_level_ignored_warnings: HashMap<String, Vec<String>>,
     // If true, diagnostic output will be styled.
     pub disable_color: bool,
-=======
-    pub file_level_ignored_warnings: HashMap<String, Vec<String>>,
->>>>>>> 34ecdef7
 }
 
 impl DiagnosticReporter {
@@ -36,12 +32,8 @@
             warning_count: 0,
             treat_warnings_as_errors: slice_options.warn_as_error,
             diagnostic_format: slice_options.diagnostic_format,
-<<<<<<< HEAD
+            file_level_ignored_warnings: HashMap::new(),
             disable_color: slice_options.disable_color,
-            ignore_warning_file_paths: Vec::new(),
-=======
-            file_level_ignored_warnings: HashMap::new(),
->>>>>>> 34ecdef7
         }
     }
 
