--- conflicted
+++ resolved
@@ -1295,7 +1295,6 @@
 
     fn supported_encodings(&self) -> SupportedEncodings {
         SupportedEncodings::new(match self {
-<<<<<<< HEAD
             Self::Bool      => vec![Encoding::Slice1, Encoding::Slice2],
             Self::UInt8     => vec![Encoding::Slice1, Encoding::Slice2],
             Self::Int16     => vec![Encoding::Slice1, Encoding::Slice2],
@@ -1312,24 +1311,6 @@
             Self::Double    => vec![Encoding::Slice1, Encoding::Slice2],
             Self::String    => vec![Encoding::Slice1, Encoding::Slice2],
             Self::AnyClass  => vec![Encoding::Slice1],
-=======
-            Self::Bool     => vec![Encoding::Slice1, Encoding::Slice2],
-            Self::Byte     => vec![Encoding::Slice1, Encoding::Slice2],
-            Self::Short    => vec![Encoding::Slice1, Encoding::Slice2],
-            Self::UShort   => vec![Encoding::Slice2],
-            Self::Int      => vec![Encoding::Slice1, Encoding::Slice2],
-            Self::UInt     => vec![Encoding::Slice2],
-            Self::VarInt   => vec![Encoding::Slice2],
-            Self::VarUInt  => vec![Encoding::Slice2],
-            Self::Long     => vec![Encoding::Slice1, Encoding::Slice2],
-            Self::ULong    => vec![Encoding::Slice2],
-            Self::VarLong  => vec![Encoding::Slice2],
-            Self::VarULong => vec![Encoding::Slice2],
-            Self::Float    => vec![Encoding::Slice1, Encoding::Slice2],
-            Self::Double   => vec![Encoding::Slice1, Encoding::Slice2],
-            Self::String   => vec![Encoding::Slice1, Encoding::Slice2],
-            Self::AnyClass => vec![Encoding::Slice1],
->>>>>>> 25c4c00a
         })
     }
 }
