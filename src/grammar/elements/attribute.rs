// Copyright (c) ZeroC, Inc. All rights reserved.

use super::super::*;
<<<<<<< HEAD
use crate::diagnostics::{DiagnosticReporter, Error, ErrorKind, Note, Warning};
use crate::grammar::attributes::*;
=======
use crate::diagnostics::{DiagnosticReporter, Error, ErrorKind, Note};
>>>>>>> d035e10c
use crate::slice_file::Span;
use std::str::FromStr;

const COMPRESS: &str = "compress";
const COMPRESS_ARGS: [&str; 2] = ["Args", "Return"]; // The valid arguments for the `compress` attribute.
const DEPRECATED: &str = "deprecated";
const FORMAT: &str = "format";
const IGNORE_WARNINGS: &str = "ignoreWarnings";
const ONEWAY: &str = "oneway";

#[derive(Clone, Debug)]
pub struct Attribute {
    pub kind: AttributeKind,
    pub span: Span,
}

impl Attribute {
    pub fn new(reporter: &mut DiagnosticReporter, directive: &String, arguments: Vec<String>, span: Span) -> Self {
        let kind = AttributeKind::new(reporter, directive, &arguments, &span);
        Self { kind, span }
    }

    pub fn directive(&self) -> &str {
        match &self.kind {
            AttributeKind::Deprecated { .. } => DEPRECATED,
            AttributeKind::Compress { .. } => COMPRESS,
            AttributeKind::ClassFormat { .. } => FORMAT,
            AttributeKind::IgnoreWarnings { .. } => IGNORE_WARNINGS,
            AttributeKind::Oneway { .. } => ONEWAY,
            AttributeKind::LanguageKind { kind } => kind.directive(),
            AttributeKind::Other { directive, .. } => directive,
        }
    }

    pub fn match_deprecated(attribute: &Attribute) -> Option<Option<String>> {
        match &attribute.kind {
            AttributeKind::Deprecated { reason } => Some(reason.clone()),
            _ => None,
        }
    }

    pub fn match_compress(attribute: &Attribute) -> Option<(bool, bool)> {
        match &attribute.kind {
            AttributeKind::Compress {
                compress_args,
                compress_return,
            } => Some((*compress_args, *compress_return)),
            _ => None,
        }
    }

    pub fn match_class_format(attribute: &Attribute) -> Option<ClassFormat> {
        match &attribute.kind {
            AttributeKind::ClassFormat { format } => Some(format.clone()),
            _ => None,
        }
    }

    pub fn match_ignore_warnings(attribute: &Attribute) -> Option<&Option<Vec<String>>> {
        match &attribute.kind {
            AttributeKind::IgnoreWarnings { warning_codes } => Some(warning_codes),
            _ => None,
        }
    }

    pub fn match_oneway(attribute: &Attribute) -> Option<()> {
        match &attribute.kind {
            AttributeKind::Oneway => Some(()),
            _ => None,
        }
    }
}

#[derive(Clone, Debug)]
pub enum AttributeKind {
    Deprecated { reason: Option<String> },
    Compress { compress_args: bool, compress_return: bool },
    ClassFormat { format: ClassFormat },
    IgnoreWarnings { warning_codes: Option<Vec<String>> },
    Oneway,

    // The following are used for attributes that are not recognized by the compiler. They may be language mapping
    // specific attributes that will be handled by the respective language mapping.
    LanguageKind { kind: Box<dyn LanguageKind> },

    Other { directive: String, arguments: Vec<String> },
}

pub trait LanguageKind {
    fn directive(&self) -> &str;
    fn as_any(&self) -> &dyn std::any::Any;
    fn clone_kind(&self) -> Box<dyn LanguageKind>;
    fn debug_kind(&self) -> &str;
}

impl Clone for Box<dyn LanguageKind> {
    fn clone(&self) -> Self {
        self.clone_kind()
    }
}

impl std::fmt::Debug for Box<dyn LanguageKind> {
    fn fmt(&self, f: &mut std::fmt::Formatter<'_>) -> std::fmt::Result {
        writeln!(f, "{}", self.debug_kind())
    }
}

impl AttributeKind {
    pub fn new(reporter: &mut DiagnosticReporter, directive: &String, arguments: &[String], span: &Span) -> Self {
        // Check for known attributes, if a parsing error occurs return an unknown attribute.
        let unmatched_attribute = AttributeKind::Other {
            directive: directive.to_owned(),
            arguments: arguments.to_owned(),
        };

        let attribute_kind: Option<AttributeKind> = match directive.as_str() {
            COMPRESS => {
                if !arguments.is_empty() {
                    let invalid_arguments = arguments
                        .iter()
                        .filter(|arg| !COMPRESS_ARGS.contains(&arg.as_str()))
                        .collect::<Vec<&String>>();
                    match invalid_arguments[..] {
                        [] => Some(AttributeKind::Compress {
                            compress_args: arguments.contains(&"Args".to_owned()),
                            compress_return: arguments.contains(&"Return".to_owned()),
                        }),
                        _ => {
                            for arg in invalid_arguments.iter() {
                                reporter.report_error(Error::new_with_notes(
                                    ErrorKind::ArgumentNotSupported(arg.to_string(), "compress attribute".to_owned()),
                                    Some(span),
                                    vec![Note::new(
                                        "The valid argument(s) for the compress attribute are `Args` and `Return`",
                                        Some(span),
                                    )],
                                ))
                            }
                            return unmatched_attribute;
                        }
                    }
                } else {
                    Some(AttributeKind::Compress {
                        compress_args: false,
                        compress_return: false,
                    })
                }
            }

            ONEWAY => match arguments {
                [] => Some(AttributeKind::Oneway),
                _ => {
                    reporter.report_error(Error::new_with_notes(
                        ErrorKind::TooManyArguments(ONEWAY.to_owned()),
                        Some(span),
                        vec![Note::new(
                            "The oneway attribute does not take any arguments",
                            Some(span),
                        )],
                    ));
                    return unmatched_attribute;
                }
            },

            DEPRECATED => match arguments {
                [] => Some(AttributeKind::Deprecated { reason: None }),
                [reason] => Some(AttributeKind::Deprecated {
                    reason: Some(reason.to_owned()),
                }),
                [..] => {
                    reporter.report_error(Error::new_with_notes(
                        ErrorKind::TooManyArguments(DEPRECATED.to_owned()),
                        Some(span),
                        vec![Note::new(
                            "The deprecated attribute takes at most one argument",
                            Some(span),
                        )],
                    ));
                    return unmatched_attribute;
                }
            },

            FORMAT => {
                // Check that the format attribute has arguments
                if arguments.is_empty() {
                    reporter.report_error(Error::new(
                        ErrorKind::CannotBeEmpty("format attribute".to_owned()),
                        Some(span),
                    ));
                    return unmatched_attribute;
                }

                // Check if the arguments are valid
                let invalid_args = arguments
                    .iter()
                    .filter(|arg| ClassFormat::from_str(arg).is_err())
                    .collect::<Vec<&String>>();
                invalid_args.iter().for_each(|arg| {
                    reporter.report_error(Error::new_with_notes(
                        ErrorKind::ArgumentNotSupported(arg.to_string(), "format attribute".to_owned()),
                        Some(span),
                        vec![Note::new(
                            "The valid arguments for the format attribute are `Compact` and `Sliced`",
                            Some(span),
                        )],
                    ));
                });
                if !invalid_args.is_empty() {
                    return unmatched_attribute;
                };

                // Safe unwrap since args.len() > 0 and we checked that all the arguments are valid
                Some(AttributeKind::ClassFormat {
                    format: ClassFormat::from_str(&arguments[0]).unwrap(),
                })
            }
<<<<<<< HEAD
            IGNORE_WARNINGS => {
                arguments.iter().for_each(|arg| {
                    if !Warning::all_codes().contains(&arg.as_str()) {
                        reporter.report_error(Error::new(ErrorKind::InvalidWarningCode(arg.to_owned()), Some(span)));
                    }
                });
                Some(AttributeKind::IgnoreWarnings {
                    warning_codes: Some(arguments.to_owned()),
                })
            }
=======

            IGNORE_WARNINGS => Some(AttributeKind::IgnoreWarnings {
                warning_codes: Some(arguments.to_owned()),
            }),

>>>>>>> d035e10c
            _ => None,
        };

        // If the attribute is not known, return check if it is a single or multiple arguments
        attribute_kind.unwrap_or(unmatched_attribute)
    }
}

implement_Element_for!(Attribute, "attribute");
implement_Symbol_for!(Attribute);<|MERGE_RESOLUTION|>--- conflicted
+++ resolved
@@ -1,12 +1,7 @@
 // Copyright (c) ZeroC, Inc. All rights reserved.
 
 use super::super::*;
-<<<<<<< HEAD
 use crate::diagnostics::{DiagnosticReporter, Error, ErrorKind, Note, Warning};
-use crate::grammar::attributes::*;
-=======
-use crate::diagnostics::{DiagnosticReporter, Error, ErrorKind, Note};
->>>>>>> d035e10c
 use crate::slice_file::Span;
 use std::str::FromStr;
 
@@ -223,7 +218,7 @@
                     format: ClassFormat::from_str(&arguments[0]).unwrap(),
                 })
             }
-<<<<<<< HEAD
+
             IGNORE_WARNINGS => {
                 arguments.iter().for_each(|arg| {
                     if !Warning::all_codes().contains(&arg.as_str()) {
@@ -234,13 +229,7 @@
                     warning_codes: Some(arguments.to_owned()),
                 })
             }
-=======
-
-            IGNORE_WARNINGS => Some(AttributeKind::IgnoreWarnings {
-                warning_codes: Some(arguments.to_owned()),
-            }),
-
->>>>>>> d035e10c
+
             _ => None,
         };
 
