--- conflicted
+++ resolved
@@ -76,34 +76,4 @@
             }
         }
     }
-<<<<<<< HEAD
-=======
-}
-
-fn thrown_type_must_be_exception(operation: &Operation, diagnostic_reporter: &mut DiagnosticReporter) {
-    if let Some(comment) = operation.comment() {
-        for throws_tag in &comment.throws {
-            if let Some(entity) = throws_tag.thrown_type() {
-                // TODO: Add a better type check.
-                if entity.kind() != "exception" {
-                    Diagnostic::new(Warning::InvalidThrowInDocComment {
-                        identifier: entity.identifier().to_owned(),
-                    })
-                    .add_note(
-                        format!(
-                            "{} '{}' was defined here: ",
-                            entity.kind().to_owned(),
-                            entity.identifier()
-                        ),
-                        Some(entity.span()),
-                    )
-                    .add_note("operations can only throw exceptions", None)
-                    .set_span(throws_tag.span())
-                    .set_scope(operation.parser_scoped_identifier())
-                    .report(diagnostic_reporter);
-                }
-            }
-        }
-    }
->>>>>>> c161ff21
 }