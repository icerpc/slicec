// Copyright (c) ZeroC, Inc.

use crate::diagnostics::*;
use crate::grammar::*;
use crate::validators::{ValidationChain, Validator};

pub fn dictionary_validators() -> ValidationChain {
    vec![
        Validator::Dictionaries(has_allowed_key_type),
        Validator::Dictionaries(has_allowed_value_type),
    ]
}

pub fn has_allowed_key_type(dictionaries: &[&Dictionary], diagnostic_reporter: &mut DiagnosticReporter) {
    for dictionary in dictionaries {
        if let Some(e) = check_dictionary_key_type(&dictionary.key_type) {
            e.report(diagnostic_reporter)
        }
    }
}

<<<<<<< HEAD
fn check_dictionary_key_type(type_ref: &TypeRef) -> Option<Error> {
=======
pub fn has_allowed_value_type(dictionaries: &[&Dictionary], diagnostic_reporter: &mut DiagnosticReporter) {
    for dictionary in dictionaries {
        check_dictionary_value_type(&dictionary.value_type, diagnostic_reporter);
    }
}

fn check_dictionary_key_type(type_ref: &TypeRef, diagnostic_reporter: &mut DiagnosticReporter) -> bool {
>>>>>>> d8f1a9af
    // Optional types cannot be used as dictionary keys.
    if type_ref.is_optional {
        return Some(Error::new(ErrorKind::KeyMustBeNonOptional).set_span(type_ref.span()));
    }

    let definition = type_ref.definition();
    let is_valid = match definition.concrete_type() {
        Types::Struct(struct_def) => {
            // Only compact structs can be used for dictionary keys.
            if !struct_def.is_compact {
                return Some(
                    Error::new(ErrorKind::StructKeyMustBeCompact)
                        .set_span(type_ref.span())
                        .add_note(
                            format!("struct '{}' is defined here:", struct_def.identifier()),
                            Some(struct_def.span()),
                        ),
                );
            }

            // Check that all the data members of the struct are also valid key types. We collect the invalid members
            // so we can report them in the error message.
            let errors = struct_def
                .members()
                .into_iter()
                .filter_map(|member| check_dictionary_key_type(member.data_type()))
                .collect::<Vec<_>>();
            if !errors.is_empty() {
                let mut error = Error::new(ErrorKind::StructKeyContainsDisallowedType {
                    struct_identifier: struct_def.identifier().to_owned(),
                })
                .set_span(type_ref.span());

                // Convert each error into a note and add it to the struct key error.
                for e in errors {
                    error = error.add_note(e.to_string(), e.span());
                }
                return Some(error);
            }
            true
        }
        Types::Class(_) => false,
        Types::Exception(_) => false,
        Types::Interface(_) => false,
        Types::Enum(_) => true,
        Types::CustomType(_) => true,
        Types::Sequence(_) => false,
        Types::Dictionary(_) => false,
        Types::Primitive(primitive) => {
            primitive.is_integral() || matches!(primitive, Primitive::Bool | Primitive::String)
        }
    };

    if !is_valid {
        return Some(
            Error::new(ErrorKind::KeyTypeNotSupported {
                kind: formatted_kind(definition),
            })
            .set_span(type_ref.span()),
        );
    }
    None
}

fn formatted_kind(definition: &dyn Type) -> String {
    let kind = definition.kind();
    match definition.concrete_type() {
        Types::Class(c) => format!("{} '{}'", c.kind(), c.identifier()),
        Types::Exception(e) => format!("{} '{}'", e.kind(), e.identifier()),
        Types::Interface(i) => format!("{} '{}'", i.kind(), i.identifier()),
        _ => kind.to_owned(),
    }
<<<<<<< HEAD
=======
    is_valid
}

fn check_dictionary_value_type(type_ref: &TypeRef, diagnostic_reporter: &mut DiagnosticReporter) {
    let definition = type_ref.definition();
    match definition.concrete_type() {
        Types::Sequence(s) => {
            if let Types::Dictionary(dictionary) = s.element_type.concrete_type() {
                check_dictionary_key_type(&dictionary.key_type, diagnostic_reporter);
                check_dictionary_value_type(&dictionary.value_type, diagnostic_reporter);
            }
        }
        Types::Dictionary(dictionary) => {
            check_dictionary_key_type(&dictionary.key_type, diagnostic_reporter);
            check_dictionary_value_type(&dictionary.value_type, diagnostic_reporter);
        }
        _ => (),
    }
>>>>>>> d8f1a9af
}<|MERGE_RESOLUTION|>--- conflicted
+++ resolved
@@ -19,17 +19,13 @@
     }
 }
 
-<<<<<<< HEAD
-fn check_dictionary_key_type(type_ref: &TypeRef) -> Option<Error> {
-=======
 pub fn has_allowed_value_type(dictionaries: &[&Dictionary], diagnostic_reporter: &mut DiagnosticReporter) {
     for dictionary in dictionaries {
         check_dictionary_value_type(&dictionary.value_type, diagnostic_reporter);
     }
 }
 
-fn check_dictionary_key_type(type_ref: &TypeRef, diagnostic_reporter: &mut DiagnosticReporter) -> bool {
->>>>>>> d8f1a9af
+fn check_dictionary_key_type(type_ref: &TypeRef) -> Option<Error> {
     // Optional types cannot be used as dictionary keys.
     if type_ref.is_optional {
         return Some(Error::new(ErrorKind::KeyMustBeNonOptional).set_span(type_ref.span()));
@@ -102,9 +98,6 @@
         Types::Interface(i) => format!("{} '{}'", i.kind(), i.identifier()),
         _ => kind.to_owned(),
     }
-<<<<<<< HEAD
-=======
-    is_valid
 }
 
 fn check_dictionary_value_type(type_ref: &TypeRef, diagnostic_reporter: &mut DiagnosticReporter) {
@@ -112,15 +105,18 @@
     match definition.concrete_type() {
         Types::Sequence(s) => {
             if let Types::Dictionary(dictionary) = s.element_type.concrete_type() {
-                check_dictionary_key_type(&dictionary.key_type, diagnostic_reporter);
+                if let Some(e) = check_dictionary_key_type(&dictionary.key_type) {
+                    e.report(diagnostic_reporter)
+                };
                 check_dictionary_value_type(&dictionary.value_type, diagnostic_reporter);
             }
         }
         Types::Dictionary(dictionary) => {
-            check_dictionary_key_type(&dictionary.key_type, diagnostic_reporter);
+            if let Some(e) = check_dictionary_key_type(&dictionary.key_type) {
+                e.report(diagnostic_reporter)
+            };
             check_dictionary_value_type(&dictionary.value_type, diagnostic_reporter);
         }
         _ => (),
     }
->>>>>>> d8f1a9af
 }