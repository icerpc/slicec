// Copyright (c) ZeroC, Inc. All rights reserved.

use crate::error::Error;
use crate::grammar::*;
use crate::validators::{Validate, ValidationChain, ValidationResult};
use std::str::FromStr;

pub fn attribute_validators() -> ValidationChain {
    vec![
        Validate::Attributable(is_compressible),
        Validate::Operation(validate_format_attribute),
        Validate::Members(cannot_be_deprecated),
    ]
}

/// Helper
fn message_value_separator(valid_strings: &[&str]) -> String {
    let separator = match valid_strings.len() {
        0 | 1 => "",
        2 => " and ",
        _ => ", ",
    };
    let mut backtick_strings = valid_strings
        .iter()
        .map(|arg| "`".to_owned() + arg + "`")
        .collect::<Vec<_>>();
    match valid_strings.len() {
        0 | 1 | 2 => backtick_strings.join(separator),
        _ => {
            let last = backtick_strings.pop().unwrap();
            backtick_strings.join(separator) + ", and " + &last
        }
    }
}

/// Attribute validators
fn validate_format_attribute(operation: &Operation) -> ValidationResult {
    let mut errors = vec![];
    if let Some(attribute) = operation.get_raw_attribute("format", false) {
        match attribute.arguments.len() {
            // The format attribute must have arguments
            0 => errors.push(Error {
                message: "format attribute arguments cannot be empty".to_owned(),
                location: Some(attribute.location.clone()),
                severity: crate::error::ErrorLevel::Error,
            }),
            _ => {
                // Validate format attributes are allowed ones.
                attribute
                    .arguments
                    .iter()
                    .filter(|arg| {
                        let format = ClassFormat::from_str(arg.as_str());
                        format.is_err()
                    })
                    .for_each(|arg| {
                        errors.push(Error {
                            message: format!("invalid format attribute argument `{}`", arg),
                            location: Some(attribute.location.clone()),
                            severity: crate::error::ErrorLevel::Error,
                        });
                        errors.push(Error {
                            message: format!(
                                "The valid arguments for the format attribute are {}",
                                message_value_separator(&["Compact", "Sliced"])
                            ),
                            location: Some(attribute.location.clone()),
                            severity: crate::error::ErrorLevel::Error,
                        });
                    });
            }
        }
    }

    match errors.is_empty() {
        true => Ok(()),
        false => Err(errors),
    }
}

/// Validates that the `deprecated` attribute cannot be applied to data members.
fn cannot_be_deprecated(members: Vec<&dyn Member>) -> ValidationResult {
    let not_supported_on = ["parameter", "data member"];
    let mut errors = vec![];
    members.iter().for_each(|m| {
        if not_supported_on.contains(&m.kind())
            && m.attributes().iter().any(|a| a.directive == "deprecated")
        {
            errors.push(Error {
                message: format!(
                    "the deprecated attribute cannot be applied to {}s",
                    &m.kind()
                ),
                location: Some(m.location().clone()),
                severity: crate::error::ErrorLevel::Error,
            });
        }
    });

<<<<<<< HEAD
=======
/// Validates that the `deprecated` attribute cannot be applied to data members.
fn validate_deprecated_data_members(members: &[&DataMember]) -> ValidationResult {
    let mut errors = vec![];
    members.iter().for_each(|member| {
        let attributes = member.attributes();
        attributes.iter().for_each(|attribute| {
            if attribute.directive.as_str() == "deprecated" {
                errors.push(Error {
                    message: "the deprecated attribute cannot be applied to data members".to_owned(),
                    location: Some(attribute.location.clone()),
                    severity: crate::error::ErrorLevel::Error,
                });
            }
        });
    });
>>>>>>> 13d9dff1
    match errors.is_empty() {
        true => Ok(()),
        false => Err(errors),
    }
}

/// Validates that the `compress` attribute is not on an disallowed Attributable Elements and
/// verifies that the user did not provide invalid arguments.
fn is_compressible(element: &dyn Attributable) -> ValidationResult {
    // Validates that the `compress` attribute cannot be applied to anything other than
    // interfaces and operations.
    let mut errors = vec![];
    let supported_on = ["interface", "operation"];
    let kind = element.kind();
    if !supported_on.contains(&kind) {
        match element.get_raw_attribute("compress", false) {
            Some(attribute) => errors.push(Error {
                message: "the compress attribute can only be applied to interfaces and operations".to_owned(),
                location: Some(attribute.location.clone()),
                severity: crate::error::ErrorLevel::Error,
            }),
            None => (),
        }
    }

    // Validate the arguments for the `compress` attribute.
    if supported_on.contains(&kind) {
        let valid_arguments = ["Args", "Return"];
        match element.get_raw_attribute("compress", false) {
            Some(attribute) => attribute.arguments.iter().for_each(|arg| {
                if !valid_arguments.contains(&arg.as_str()) {
                    errors.push(Error {
                        message: format!("invalid argument `{}` for the compress attribute", arg),
                        location: Some(attribute.location.clone()),
                        severity: crate::error::ErrorLevel::Error,
                    });
                    errors.push(Error {
                        message: format!(
                            "The valid argument(s) for the compress attribute are {}",
                            message_value_separator(&valid_arguments).as_str(),
                        ),
                        location: Some(attribute.location.clone()),
                        severity: crate::error::ErrorLevel::Error,
                    });
                }
            }),
            None => (),
        }
    }
    match errors.is_empty() {
        true => Ok(()),
        false => Err(errors),
    }
}<|MERGE_RESOLUTION|>--- conflicted
+++ resolved
@@ -83,38 +83,15 @@
     let not_supported_on = ["parameter", "data member"];
     let mut errors = vec![];
     members.iter().for_each(|m| {
-        if not_supported_on.contains(&m.kind())
-            && m.attributes().iter().any(|a| a.directive == "deprecated")
-        {
+        if not_supported_on.contains(&m.kind()) && m.attributes().iter().any(|a| a.directive == "deprecated") {
             errors.push(Error {
-                message: format!(
-                    "the deprecated attribute cannot be applied to {}s",
-                    &m.kind()
-                ),
+                message: format!("the deprecated attribute cannot be applied to {}s", &m.kind()),
                 location: Some(m.location().clone()),
                 severity: crate::error::ErrorLevel::Error,
             });
         }
     });
 
-<<<<<<< HEAD
-=======
-/// Validates that the `deprecated` attribute cannot be applied to data members.
-fn validate_deprecated_data_members(members: &[&DataMember]) -> ValidationResult {
-    let mut errors = vec![];
-    members.iter().for_each(|member| {
-        let attributes = member.attributes();
-        attributes.iter().for_each(|attribute| {
-            if attribute.directive.as_str() == "deprecated" {
-                errors.push(Error {
-                    message: "the deprecated attribute cannot be applied to data members".to_owned(),
-                    location: Some(attribute.location.clone()),
-                    severity: crate::error::ErrorLevel::Error,
-                });
-            }
-        });
-    });
->>>>>>> 13d9dff1
     match errors.is_empty() {
         true => Ok(()),
         false => Err(errors),
