// Copyright (c) ZeroC, Inc.

use crate::diagnostics::{Diagnostic, DiagnosticReporter, Error};
use crate::grammar::*;
use std::collections::hash_map::Entry::{Occupied, Vacant};
use std::collections::HashMap;

macro_rules! validate_attributes {
    // Validate the common attributes that almost every type can have (for exceptions see @allow_common_except).
    ($attributable:ident, $diagnostic_reporter:expr $(, $allowed_attribute:ident)* ) => {
        let attributes = $attributable.attributes(false);
        validate_repeated_attributes(&attributes, $diagnostic_reporter);
        for attribute in attributes {
            match attribute.kind {
                $(
                    AttributeKind::$allowed_attribute { .. } => {}
                )*
                _ => validate_common_attribute(attribute, $diagnostic_reporter),
            }
        }
    };

    // Validate the common attributes with the exception of the specified attributes (with an additional note).
    (@allow_common_except $attributable:ident, $diagnostic_reporter:expr $(, $allowed_attribute:ident, $note:expr)+ ) => {
        let attributes = $attributable.attributes(false);
        validate_repeated_attributes(&attributes, $diagnostic_reporter);
        for attribute in attributes {
            match attribute.kind {
                $(
                    AttributeKind::$allowed_attribute { .. } => {
                        Diagnostic::new(Error::UnexpectedAttribute {
                            attribute: attribute.directive().to_owned(),
                        })
                        .set_span(attribute.span())
                        .add_note($note, None)
                        .report($diagnostic_reporter);
                    }
                )+
                _ => validate_common_attribute(attribute, $diagnostic_reporter),
            }
        }
    };

    // Deny all attributes except the specified ones.
    (@deny_all_except $attributable:ident, $diagnostic_reporter:expr $(, $allowed_attribute:ident)+ ) => {
        let attributes = $attributable.attributes(false);
        validate_repeated_attributes(&attributes, $diagnostic_reporter);
        for attribute in attributes {
            match attribute.kind {
                $(
                    AttributeKind::$allowed_attribute { .. } => {}
                )+
                _ => {
                    Diagnostic::new(Error::UnexpectedAttribute {
                        attribute: attribute.directive().to_owned(),
                    })
                    .set_span(attribute.span())
                    .report($diagnostic_reporter);
                }
            }
        }
    };
}

pub(crate) use validate_attributes;

/// Validates a list of attributes to ensure attributes which are not allowed to be repeated are not repeated.
pub fn validate_repeated_attributes(attributes: &[&Attribute], diagnostic_reporter: &mut DiagnosticReporter) {
    let mut first_attribute_occurrence = HashMap::new();

    for attribute in attributes {
        // We only care about attributes that are not allowed to repeat.
        if attribute.kind.is_repeatable() {
            continue;
        }

        let directive = attribute.directive();
        let span = attribute.span();

        match first_attribute_occurrence.entry(directive) {
            Occupied(entry) => {
                Diagnostic::new(Error::AttributeIsNotRepeatable {
                    attribute: directive.to_owned(),
                })
                .set_span(span)
                .add_note("attribute was previously used here", Some(entry.get()))
                .report(diagnostic_reporter);
            }
            Vacant(entry) => {
                entry.insert(span.clone());
            }
        }
    }
}

pub fn validate_common_attribute(attribute: &Attribute, diagnostic_reporter: &mut DiagnosticReporter) {
    match attribute.kind {
        AttributeKind::Allow { .. } => {}
        AttributeKind::Deprecated { .. } => {}
        AttributeKind::LanguageKind { .. } => {} // Validated by the language code generator.
        AttributeKind::Other { .. } => {}        // Allow unknown attributes through.
        _ => report_unexpected_attribute(attribute, diagnostic_reporter),
    }
}

fn report_unexpected_attribute(attribute: &Attribute, diagnostic_reporter: &mut DiagnosticReporter) {
    let note = match attribute.kind {
        AttributeKind::Compress { .. } => {
            Some("the compress attribute can only be applied to interfaces and operations")
        }
        AttributeKind::SlicedFormat { .. } => Some("the slicedFormat attribute can only be applied to operations"),
        AttributeKind::Oneway { .. } => Some("the oneway attribute can only be applied to operations"),
        _ => None,
    };

    let mut diagnostic = Diagnostic::new(Error::UnexpectedAttribute {
        attribute: attribute.directive().to_owned(),
    })
    .set_span(&attribute.span);

    if let Some(note) = note {
        diagnostic = diagnostic.add_note(note, None);
    }

    diagnostic.report(diagnostic_reporter);
<<<<<<< HEAD
=======
}

fn validate_common_attributes(attribute: &Attribute, diagnostic_reporter: &mut DiagnosticReporter) {
    match &attribute.kind {
        AttributeKind::Allow { .. } => {}
        AttributeKind::Deprecated { .. } => {}
        // Validated by the language code generator.
        AttributeKind::LanguageKind { .. } => {}
        // Allow other language attributes (directives that contain "::" ) through.
        // This is a sufficient check since the compiler rejects `::`, `x::`, and `::x` as invalid identifiers.
        AttributeKind::Other { directive, .. } if directive.contains("::") => {}
        _ => report_unexpected_attribute(attribute, diagnostic_reporter),
    }
>>>>>>> 3d516410
}<|MERGE_RESOLUTION|>--- conflicted
+++ resolved
@@ -93,16 +93,6 @@
     }
 }
 
-pub fn validate_common_attribute(attribute: &Attribute, diagnostic_reporter: &mut DiagnosticReporter) {
-    match attribute.kind {
-        AttributeKind::Allow { .. } => {}
-        AttributeKind::Deprecated { .. } => {}
-        AttributeKind::LanguageKind { .. } => {} // Validated by the language code generator.
-        AttributeKind::Other { .. } => {}        // Allow unknown attributes through.
-        _ => report_unexpected_attribute(attribute, diagnostic_reporter),
-    }
-}
-
 fn report_unexpected_attribute(attribute: &Attribute, diagnostic_reporter: &mut DiagnosticReporter) {
     let note = match attribute.kind {
         AttributeKind::Compress { .. } => {
@@ -123,11 +113,9 @@
     }
 
     diagnostic.report(diagnostic_reporter);
-<<<<<<< HEAD
-=======
 }
 
-fn validate_common_attributes(attribute: &Attribute, diagnostic_reporter: &mut DiagnosticReporter) {
+pub fn validate_common_attribute(attribute: &Attribute, diagnostic_reporter: &mut DiagnosticReporter) {
     match &attribute.kind {
         AttributeKind::Allow { .. } => {}
         AttributeKind::Deprecated { .. } => {}
@@ -138,5 +126,4 @@
         AttributeKind::Other { directive, .. } if directive.contains("::") => {}
         _ => report_unexpected_attribute(attribute, diagnostic_reporter),
     }
->>>>>>> 3d516410
 }