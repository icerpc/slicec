--- conflicted
+++ resolved
@@ -75,13 +75,8 @@
 /// Validates that the `deprecated` attribute cannot be applied to parameters.
 fn cannot_be_deprecated(parameters: &[&Parameter], diagnostic_reporter: &mut DiagnosticReporter) {
     parameters.iter().for_each(|m| {
-<<<<<<< HEAD
-        if m.get_attribute(DEPRECATED, false).map(|args| args.first()).is_some() {
-            let diagnostic = Diagnostic::new(
-=======
-        if m.get_deprecated_attribute(false).is_some() {
+        if m.has_attribute(DEPRECATED, false) {
             let error = Error::new(
->>>>>>> c8d09857
                 LogicErrorKind::DeprecatedAttributeCannotBeApplied(m.kind().to_owned() + "(s)"),
                 Some(m.span()),
             );
