--- conflicted
+++ resolved
@@ -10,13 +10,7 @@
 use crate::error::{Error, ErrorReporter};
 use crate::grammar::*;
 use crate::slice_file::SliceFile;
-<<<<<<< HEAD
 use crate::validators::DictionaryValidator;
-=======
-use crate::validators::{
-    AttributeValidator, DictionaryValidator, EnumValidator, IdentifierValidator, TagValidator,
-};
->>>>>>> e1d97eed
 use crate::visitor::Visitor;
 use std::collections::HashMap;
 
@@ -28,7 +22,6 @@
 pub use self::identifiers::*;
 pub use self::tag::*;
 
-<<<<<<< HEAD
 pub type ValidationChain = Vec<Validate>;
 pub type ValidationResult = Result<(), Vec<Error>>;
 pub enum Validate {
@@ -44,8 +37,6 @@
     Exception(fn(&[&DataMember]) -> ValidationResult),
 }
 
-=======
->>>>>>> e1d97eed
 pub(crate) struct Validator<'a> {
     pub error_reporter: &'a mut ErrorReporter,
     pub ast: &'a Ast,
@@ -70,16 +61,8 @@
         self.add_validation_functions(attribute_validators());
         for slice_file in slice_files.values() {
             slice_file.visit_with(self);
-<<<<<<< HEAD
             self.error_reporter.report_errors(&self.errors);
             // TODO: Dictionaries are being changed.
-=======
-            slice_file.visit_with(&mut AttributeValidator { error_reporter: self.error_reporter });
-            slice_file.visit_with(&mut EnumValidator { error_reporter: self.error_reporter });
-            slice_file.visit_with(&mut TagValidator { error_reporter: self.error_reporter });
-            slice_file.visit_with(&mut IdentifierValidator { error_reporter: self.error_reporter });
-
->>>>>>> e1d97eed
             let dictionary_validator =
                 &mut DictionaryValidator { error_reporter: self.error_reporter, ast: self.ast };
             dictionary_validator.validate_dictionary_key_types();
@@ -203,12 +186,10 @@
                 Ok(_) => (),
                 Err(mut errs) => errors.append(&mut errs),
             });
-        self.validate_stream_member(operation.parameters());
-        self.validate_stream_member(operation.return_members());
-        self.errors.append(&mut errors);
-    }
-
-<<<<<<< HEAD
+        self.validate_stream_member(operation.parameters_and_return_members());
+        self.errors.append(&mut errors);
+    }
+
     fn visit_parameter(&mut self, parameter: &Parameter) {
         let mut errors = vec![];
         self.validation_functions
@@ -223,9 +204,5 @@
                 Err(mut errs) => errors.append(&mut errs),
             });
         self.errors.append(&mut errors);
-=======
-    fn visit_operation_start(&mut self, operation_def: &Operation) {
-        self.validate_stream_member(operation_def.parameters_and_return_members());
->>>>>>> e1d97eed
     }
 }