--- conflicted
+++ resolved
@@ -163,15 +163,8 @@
             .iter()
             .filter_map(|function| match function {
                 Validate::Struct(function) => Some(function(struct_def)),
-<<<<<<< HEAD
-                Validate::Dictionary(function) => {
-                    Some(function(&container_dictionaries(struct_def)))
-                }
+                Validate::Dictionary(function) => Some(function(&container_dictionaries(struct_def))),
                 Validate::Members(function) => Some(function(struct_def.members().massage_this())),
-=======
-                Validate::Dictionary(function) => Some(function(&container_dictionaries(struct_def))),
-                Validate::Members(function) => Some(function(struct_def.members().as_slice())),
->>>>>>> 13d9dff1
                 Validate::Attributable(function) => Some(function(struct_def)),
                 Validate::Identifiers(function) => Some(function(struct_def.members().get_identifiers())),
                 _ => None,
@@ -204,15 +197,8 @@
         self.validation_functions
             .iter()
             .filter_map(|function| match function {
-<<<<<<< HEAD
-                Validate::Dictionary(function) => {
-                    Some(function(&container_dictionaries(exception)))
-                }
+                Validate::Dictionary(function) => Some(function(&container_dictionaries(exception))),
                 Validate::Members(function) => Some(function(exception.members().massage_this())),
-=======
-                Validate::Dictionary(function) => Some(function(&container_dictionaries(exception))),
-                Validate::Exception(function) => Some(function(exception.members().as_slice())),
->>>>>>> 13d9dff1
                 Validate::Attributable(function) => Some(function(exception)),
                 Validate::Identifiers(function) => Some(function(exception.members().get_identifiers())),
                 Validate::InheritedIdentifiers(function) => Some(function(
@@ -259,9 +245,7 @@
                 Validate::Operation(function) => Some(function(operation)),
                 Validate::Attributable(function) => Some(function(operation)),
                 Validate::Parameters(function) => Some(function(operation.parameters().as_slice())),
-                Validate::Members(function) => {
-                    Some(function(operation.parameters().massage_this()))
-                }
+                Validate::Members(function) => Some(function(operation.parameters().massage_this())),
                 Validate::ParametersAndReturnMember(function) => {
                     Some(function(&operation.parameters_and_return_members()))
                 }
