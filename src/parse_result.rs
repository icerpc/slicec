--- conflicted
+++ resolved
@@ -47,17 +47,10 @@
             // to the previously emitted diagnostic.
             let error_code = diagnostic
                 .error_code()
-<<<<<<< HEAD
-                .map_or_else(String::new, |code| format!("[{code}] "));
-            let prefix = match diagnostic {
-                Diagnostic::Error(_) => style(error_code + "error").red().bold(),
-                Diagnostic::Warning(_) => style(error_code + "warning").yellow().bold(),
-=======
                 .map_or_else(String::new, |code| format!(" [{code}]"));
             let prefix = match diagnostic {
                 Diagnostic::Error(_) => style("error".to_owned() + &error_code).red().bold(),
                 Diagnostic::Warning(_) => style("warning".to_owned() + &error_code).yellow().bold(),
->>>>>>> e2407239
             };
 
             // Emit the message with the prefix.
