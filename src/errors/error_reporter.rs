--- conflicted
+++ resolved
@@ -1,10 +1,6 @@
 // Copyright (c) ZeroC, Inc. All rights reserved.
 
-<<<<<<< HEAD
 use crate::errors::{Error, ErrorKind};
-=======
-use super::ErrorKind;
->>>>>>> 4a707732
 use crate::slice_file::Location;
 
 #[derive(Debug)]
@@ -49,7 +45,7 @@
         match error_kind {
             ErrorKind::Note(_) => {}
             ErrorKind::Warning(_) => self.warning_count += 1,
-            ErrorKind::Rule(_) | ErrorKind::Parse(_) => self.error_count += 1,
+            ErrorKind::Logic(_) | ErrorKind::Syntax(_) => self.error_count += 1,
         };
         self.errors.push(Error {
             error_kind,
