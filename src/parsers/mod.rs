// Copyright (c) ZeroC, Inc.

//! TODO write a comment about how parsing works in Slice.

// We only export the parsers and keep all the other logic private.
pub use self::comments::parser::CommentParser;
pub use self::preprocessor::parser::Preprocessor;
pub use self::slice::parser::Parser;

mod comments;
mod common;
mod preprocessor;
mod slice;

use crate::ast::Ast;
use crate::compilation_state::CompilationState;
use crate::diagnostics::Diagnostic;
use crate::slice_file::SliceFile;
use std::collections::HashSet;

pub fn parse_files(state: &mut CompilationState, symbols: &HashSet<String>) {
    for file in state.files.values_mut() {
        // Attempt to parse the file.
        let mut diagnostics = Vec::new();
        parse_file(file, &mut state.ast, &mut diagnostics, symbols.clone());

        // Forward any diagnostics that were emitted during parsing to the diagnostic reporter.
        for diagnostic in diagnostics {
            diagnostic.report(&mut state.diagnostic_reporter);
        }
    }
}

fn parse_file(file: &mut SliceFile, ast: &mut Ast, diagnostics: &mut Vec<Diagnostic>, mut symbols: HashSet<String>) {
    // Pre-process the file's raw text.
    let preprocessor = Preprocessor::new(&file.relative_path, &mut symbols, diagnostics);
    let Ok(preprocessed_text) = preprocessor.parse_slice_file(file.raw_text.as_str()) else { return; };

    // Parse the preprocessed text.
    let parser = Parser::new(&file.relative_path, ast, diagnostics);
<<<<<<< HEAD
    let Ok((file_encoding, attributes, module)) = parser.parse_slice_file(peekable_preprocessed_text) else { return; };
=======
    let Ok((file_encoding, attributes, modules)) = parser.parse_slice_file(preprocessed_text) else { return; };

    // Add the top-level-modules into the AST, but keep `WeakPtr`s to them.
    let top_level_modules = modules
        .into_iter()
        .map(|module| ast.add_named_element(module))
        .collect();
>>>>>>> 3ff03440

    // Store the parsed data in the `SliceFile` it was parsed from.
    file.encoding = file_encoding;
    file.attributes = attributes;
    file.contents = module.map(|m| ast.add_named_element(m));
}<|MERGE_RESOLUTION|>--- conflicted
+++ resolved
@@ -38,17 +38,7 @@
 
     // Parse the preprocessed text.
     let parser = Parser::new(&file.relative_path, ast, diagnostics);
-<<<<<<< HEAD
-    let Ok((file_encoding, attributes, module)) = parser.parse_slice_file(peekable_preprocessed_text) else { return; };
-=======
-    let Ok((file_encoding, attributes, modules)) = parser.parse_slice_file(preprocessed_text) else { return; };
-
-    // Add the top-level-modules into the AST, but keep `WeakPtr`s to them.
-    let top_level_modules = modules
-        .into_iter()
-        .map(|module| ast.add_named_element(module))
-        .collect();
->>>>>>> 3ff03440
+    let Ok((file_encoding, attributes, module)) = parser.parse_slice_file(preprocessed_text) else { return; };
 
     // Store the parsed data in the `SliceFile` it was parsed from.
     file.encoding = file_encoding;
