// Copyright (c) ZeroC, Inc.

use crate::grammar::{implement_Attributable_for, Attributable, Attribute, Definition, Encoding, FileEncoding, Module};
use crate::utils::ptr_util::WeakPtr;
use console::style;
use serde::Serialize;
use std::fmt::{Display, Write};

const EXPANDED_TAB: &str = "    ";
const SPACE: &str = " ";

/// Stores the row and column numbers of a location in a Slice file.
/// These values are indexed starting at 1 instead of 0 for human readability.
/// Ex: (1,1) is the start of a file: the first column in the first row.
#[derive(Serialize, Clone, Copy, Debug, Eq, PartialEq, Ord, PartialOrd)]
pub struct Location {
    pub row: usize,
    pub col: usize,
}

impl From<(usize, usize)> for Location {
    /// Creates a [Location] from a pair of indices, where the first element represents the line number,
    /// and the second element represents the column number.
    fn from(x: (usize, usize)) -> Self {
        Location { row: x.0, col: x.1 }
    }
}

impl Default for Location {
    /// Returns a [Location] representing the start of a file: (1,1).
    fn default() -> Self {
        Location { row: 1, col: 1 }
    }
}

#[derive(Serialize, Clone, Debug, PartialEq, Eq)]
pub struct Span {
    pub start: Location,
    pub end: Location,
    pub file: String,
}

impl Span {
    pub fn new(start: Location, end: Location, file: &str) -> Self {
        let file = file.to_owned();
        Span { start, end, file }
    }
}

#[derive(Debug)]
pub struct SliceFile {
    pub filename: String,
    pub relative_path: String,
    pub raw_text: String,

    pub encoding: Option<FileEncoding>,
    pub module: Option<WeakPtr<Module>>,
    pub attributes: Vec<WeakPtr<Attribute>>,
    pub contents: Vec<Definition>,

    pub is_source: bool,
    line_positions: Vec<usize>,
}

impl SliceFile {
    pub fn new(relative_path: String, raw_text: String, is_source: bool) -> Self {
        // Store the starting position of each line the file.
        // Slice supports '\n', '\r', and '\r\n' as newlines.
        let mut line_positions = vec![0]; // The first line always starts at index 0.
        let mut last_char_was_carriage_return = false;

        // Iterate through each character in the file.
        // If we hit a '\n' we immediately store `index + 1` as the starting position for the next
        // line (`+ 1` because the line starts after the newline character).
        // If we hit a '\r' we wait and read the next character to see if it's a '\n'.
        // If so, the '\n' block handles it, otherwise we store `index`
        // (no plus one, because we've already read ahead to the next character).
        for (index, character) in raw_text.chars().enumerate() {
            if character == '\n' {
                line_positions.push(index + 1);
                last_char_was_carriage_return = false;
            } else {
                if last_char_was_carriage_return {
                    line_positions.push(index);
                }
                last_char_was_carriage_return = character == '\r';
            }
        }
        // Treat EOF as an end-of-line character.
        line_positions.push(raw_text.chars().count());

        // Extract the name of the slice file without its extension.
        let filename = std::path::Path::new(&relative_path)
            .file_stem()
            .unwrap()
            .to_os_string()
            .into_string()
            .unwrap();

        SliceFile {
            filename,
            relative_path,
            raw_text,
            encoding: None,
            module: None,
            attributes: Vec::new(),
            contents: Vec::new(),
            is_source,
            line_positions,
        }
    }

    /// Returns the Slice encoding used by this file.
    ///
    /// If no encoding was explicitly declared, it returns the default encoding.
    ///
    /// See [Encoding::default()](crate::grammar::Encoding::default)
    pub fn encoding(&self) -> Encoding {
        self.encoding
            .as_ref()
            .map_or(Encoding::default(), |encoding| encoding.version)
    }

    /// Retrieves a formatted snippet from the slice file.
    #[allow(unused_must_use)] // 'writeln' can't fail when writing to a string, so we ignore the result it returns.
    pub(crate) fn get_snippet(&self, start: Location, end: Location) -> String {
        debug_assert!(start <= end);

        // The number of columns that should be reserved for displaying line numbers to the left of snippets.
        // Equal to the number of digits in the longest line number plus one (longest number is always the end).
        // Ex:     "273 | source code"    `line_number_prefix_length` would be 4 for "273 " (4 chars long).
        let line_number_prefix_length = end.row.to_string().len() + 1;

        // Returns a formatted line prefix of the form: "[line number]<padding>|".
        let line_number_prefix = |line_number: Option<usize>| {
            // If a line number was provided, use it, otherwise use the empty string.
            let number_string: &dyn Display = line_number.as_ref().map_or(&"", |i| i);
            // Pad the string with spaces (on the right) so its total length is `line_number_prefix_length`.
            let padded_number_string = format!("{number_string:<line_number_prefix_length$}|");
            // Style the string and return it.
            style(padded_number_string).blue().bold().to_string()
        };

        // The prefix for lines not showing a line number.
        let line_prefix = line_number_prefix(None);

        // Raw text from the slice file. Contains all the lines that the specified range touches.
        // IMPORTANT NOTE: rows and columns are counted from 1 (not 0), so we have to `-1` them everywhere!
        let raw_snippet = &self.raw_text[self.line_positions[start.row - 1]..self.line_positions[end.row] - 1];
        // Convert the provided locations into string indexes (in the raw text).
        let start_pos = self.line_positions[start.row - 1] + (start.col - 1);
        let end_pos = self.line_positions[end.row - 1] + (end.col - 1);

        let mut formatted_snippet = line_number_prefix(None) + "\n";
        // Iterate through each line of raw text, and add it (and its line number) into the formatted snippet.
        // Add pointers and underlining on the line below it, as specified by the provided range.
        // We use `str::split` instead of `str::lines` to preserve '\r's, since our indexes count them as characters.
        let mut line_number = start.row;
        for line in raw_snippet.split('\n') {
            // We print tabs as 4 spaces so that we can properly compute the underline length.
            writeln!(
                formatted_snippet,
                "{} {}",
                line_number_prefix(Some(line_number)),
                line.replace('\t', EXPANDED_TAB),
            );

            if start_pos == end_pos {
                // If the provided range is a single location, point to that location.
                let point = style("/\\").yellow().bold();
                let point_offset = start_pos - self.line_positions[line_number - 1];
                let whitespace = get_whitespace_before_position(line, point_offset);

                writeln!(formatted_snippet, "{line_prefix} {whitespace}{point}");
            } else {
                // If the provided range is between 2 locations, underline everything between them.
                let underline_start = start_pos.saturating_sub(self.line_positions[line_number - 1]);
                let underline_end = match (self.line_positions[line_number] - 1).checked_sub(end_pos) {
                    Some(pos) => line.len() - pos, // If the end position is on this line.
                    None => line.trim_end().len(), // If the end position is past the end of this line.
                };

                // Number of tabs between the start and end of the underline.
                let underline_tab_count = line
                    .chars()
                    .enumerate()
                    .filter(|(index, char)| *index >= underline_start && *index < underline_end && *char == '\t')
                    .count();

                // Since tab is only 1 character, we have to account for the extra 3 characters that are displayed for
                // each tab.
                let underline_length =
                    (underline_end - underline_start) + (underline_tab_count * (EXPANDED_TAB.len() - 1));
                let underline = style(format!("{:-<1$}", "", underline_length)).yellow().bold();

                // The whitespace that should be displayed before the underline. Tabs are displayed as 4 spaces.
                let whitespace = get_whitespace_before_position(line, underline_start);

                writeln!(formatted_snippet, "{line_prefix} {whitespace}{underline}");
            }
            line_number += 1; // Move to the next line.
        }
        formatted_snippet + &line_prefix
    }
}

<<<<<<< HEAD
implement_Attributable_for!(SliceFile);
=======
impl Attributable for SliceFile {
    fn attributes(&self) -> Vec<&Attribute> {
        self.attributes.iter().map(WeakPtr::borrow).collect()
    }

    fn all_attributes(&self) -> Vec<Vec<&Attribute>> {
        vec![self.attributes()]
    }
}

fn get_whitespace_before_position(line: &str, pos: usize) -> String {
    line.chars()
        .take(pos)
        .map(|c| if c == '\t' { EXPANDED_TAB } else { SPACE })
        .collect()
}
>>>>>>> 4416d972
<|MERGE_RESOLUTION|>--- conflicted
+++ resolved
@@ -204,23 +204,10 @@
     }
 }
 
-<<<<<<< HEAD
 implement_Attributable_for!(SliceFile);
-=======
-impl Attributable for SliceFile {
-    fn attributes(&self) -> Vec<&Attribute> {
-        self.attributes.iter().map(WeakPtr::borrow).collect()
-    }
-
-    fn all_attributes(&self) -> Vec<Vec<&Attribute>> {
-        vec![self.attributes()]
-    }
-}
 
 fn get_whitespace_before_position(line: &str, pos: usize) -> String {
     line.chars()
         .take(pos)
         .map(|c| if c == '\t' { EXPANDED_TAB } else { SPACE })
-        .collect()
-}
->>>>>>> 4416d972
+        .collect()