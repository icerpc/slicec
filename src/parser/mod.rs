// Copyright (c) ZeroC, Inc. All rights reserved.

// TODO most of this module was just copy & pasted from the original implementation so that people
// can start using the newer implementation sooner.

mod comments;
mod cycle_detection;
mod preprocessor;
mod slice;

use crate::ast::Ast;
use crate::command_line::SliceOptions;
use crate::diagnostics::DiagnosticReporter;
use crate::grammar::attributes;
use crate::parse_result::{ParsedData, ParserResult};
use crate::slice_file::SliceFile;

use std::collections::HashMap;
use std::path::PathBuf;
use std::{fs, io};
use structopt::StructOpt;

// NOTE! it is NOT safe to call any methods on any of the slice entities during parsing.
// Slice entities are NOT considered fully constructed until AFTER parsing is finished (including
// patching). Accessing ANY data, or calling ANY methods before this point may result in panics or
// undefined behavior.

// TODO This module is a mess.

pub fn parse_files(options: &SliceOptions) -> ParserResult {
    let mut ast = Ast::create();
    let mut diagnostic_reporter = DiagnosticReporter::new(options);

    let mut parser = slice::SliceParser {
        diagnostic_reporter: &mut diagnostic_reporter,
    };

    let source_files = find_slice_files(&options.sources);
    let mut reference_files = find_slice_files(&options.references);
    // Remove duplicate reference files, or files that are already being parsed as source.
    // This ensures that a file isn't parsed twice, which would cause redefinition errors.
    reference_files.retain(|file| !source_files.contains(file));
    reference_files.sort();
    reference_files.dedup();

    let mut slice_files = HashMap::new();

    for path in source_files {
        if let Some(slice_file) = parser.try_parse_file(&path, true, &mut ast) {
            slice_files.insert(path.to_owned(), slice_file);
        }
    }

    for path in reference_files {
        if let Some(slice_file) = parser.try_parse_file(&path, false, &mut ast) {
            slice_files.insert(path.to_owned(), slice_file);
        }
    }

    // Update the diagnostic reporter with the slice files that contain the file level ignore_warnings attribute.
    diagnostic_reporter.file_level_ignored_warnings = file_ignored_warnings_map(&slice_files);
    let parsed_data = ParsedData {
        ast,
        files: slice_files,
        diagnostic_reporter,
    };

    patch_ast(parsed_data)
}

pub fn parse_string(input: &str, options: Option<SliceOptions>) -> ParserResult {
    let mut ast = Ast::create();
    let mut options = options.unwrap_or_else(SliceOptions::from_args);
    options.warn_as_error = true;
    let mut diagnostic_reporter = DiagnosticReporter::new(&options);
    let mut parser = slice::SliceParser {
        diagnostic_reporter: &mut diagnostic_reporter,
    };

    let mut slice_files = HashMap::new();

    if let Some(slice_file) = parser.try_parse_string("string", input, &mut ast) {
        slice_files.insert(slice_file.filename.clone(), slice_file);
    }

    // Update the diagnostic reporter with the slice files that contain the file level ignore_warnings attribute.
    diagnostic_reporter.file_level_ignored_warnings = file_ignored_warnings_map(&slice_files);
    let parsed_data = ParsedData {
        ast,
        files: slice_files,
        diagnostic_reporter,
    };

    patch_ast(parsed_data)
}

pub fn parse_strings(inputs: &[&str]) -> ParserResult {
    let mut ast = Ast::create();
    let mut default_options = SliceOptions::from_args();
    default_options.warn_as_error = true;
    let mut diagnostic_reporter = DiagnosticReporter::new(&default_options);
    let mut parser = slice::SliceParser {
        diagnostic_reporter: &mut diagnostic_reporter,
    };

    let mut slice_files = HashMap::new();

    for (i, input) in inputs.iter().enumerate() {
        if let Some(slice_file) = parser.try_parse_string(&format!("string-{}", i), input, &mut ast) {
            slice_files.insert(slice_file.filename.clone(), slice_file);
        }
    }

    // Update the diagnostic reporter with the slice files that contain the file level ignore_warnings attribute.
    diagnostic_reporter.file_level_ignored_warnings = file_ignored_warnings_map(&slice_files);
    let parsed_data = ParsedData {
        ast,
        files: slice_files,
        diagnostic_reporter,
    };

    patch_ast(parsed_data)
}

fn patch_ast(mut parsed_data: ParsedData) -> ParserResult {
    // TODO integrate this better with ParsedData in the future.
    if !parsed_data.has_errors() {
        unsafe {
            parsed_data = crate::ast::patch_ast(parsed_data)?;
        }
    }

    // TODO move this to a validator now that the patchers can handle traversing cycles on their own.
    if !parsed_data.has_errors() {
        cycle_detection::detect_cycles(&parsed_data.files, &mut parsed_data.diagnostic_reporter);
    }

    parsed_data.into()
}

fn find_slice_files(paths: &[String]) -> Vec<String> {
    let mut slice_paths = Vec::new();
    for path in paths {
        match find_slice_files_in_path(PathBuf::from(path)) {
            Ok(child_paths) => slice_paths.extend(child_paths),
            Err(err) => eprintln!("failed to read file '{}': {}", path, err),
        }
    }

    let mut string_paths = slice_paths
        .into_iter()
        .map(|path| path.to_str().unwrap().to_owned())
        .collect::<Vec<_>>();

    string_paths.sort();
    string_paths.dedup();
    string_paths
}

// Returns a HashMap where the keys are the relative paths of the .slice files that have the file level
// `ignore_warnings` attribute and the values are the arguments of the attribute.
fn file_ignored_warnings_map(files: &HashMap<String, SliceFile>) -> HashMap<String, Vec<String>> {
    files
        .iter()
        .filter_map(|(path, file)| {
<<<<<<< HEAD
            file.has_attribute(attributes::IGNORE_WARNINGS, false)
                .then(|| path.clone())
        })
        .collect::<Vec<_>>()
=======
            file.attributes
                .iter()
                .find(|attr| attr.directive == attributes::IGNORE_WARNINGS)
                .map(|attr| attr.arguments.clone())
                .map(|ignored_warnings| (path.to_owned(), ignored_warnings))
        })
        .collect()
>>>>>>> 34ecdef7
}

fn find_slice_files_in_path(path: PathBuf) -> io::Result<Vec<PathBuf>> {
    // If the path is a directory, recursively search it for more slice files.
    if fs::metadata(&path)?.is_dir() {
        find_slice_files_in_directory(path.read_dir()?)
    }
    // If the path is not a directory, check if it ends with 'slice'.
    else if path.extension().filter(|ext| ext.to_str() == Some("slice")).is_some() {
        Ok(vec![path])
    } else {
        Ok(vec![])
    }
}

fn find_slice_files_in_directory(dir: fs::ReadDir) -> io::Result<Vec<PathBuf>> {
    let mut paths = Vec::new();
    for child in dir {
        let child_path = child?.path();
        match find_slice_files_in_path(child_path.clone()) {
            Ok(child_paths) => paths.extend(child_paths),
            Err(err) => eprintln!("failed to read file '{}': {}", child_path.display(), err),
        }
    }
    Ok(paths)
}<|MERGE_RESOLUTION|>--- conflicted
+++ resolved
@@ -163,12 +163,6 @@
     files
         .iter()
         .filter_map(|(path, file)| {
-<<<<<<< HEAD
-            file.has_attribute(attributes::IGNORE_WARNINGS, false)
-                .then(|| path.clone())
-        })
-        .collect::<Vec<_>>()
-=======
             file.attributes
                 .iter()
                 .find(|attr| attr.directive == attributes::IGNORE_WARNINGS)
@@ -176,7 +170,6 @@
                 .map(|ignored_warnings| (path.to_owned(), ignored_warnings))
         })
         .collect()
->>>>>>> 34ecdef7
 }
 
 fn find_slice_files_in_path(path: PathBuf) -> io::Result<Vec<PathBuf>> {
