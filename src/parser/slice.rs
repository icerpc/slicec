--- conflicted
+++ resolved
@@ -149,11 +149,8 @@
 // Make Clippy happy until Pest goes away.
 type MainReturnType = PestResult<(Vec<Attribute>, Vec<WeakPtr<Module>>, Option<FileEncoding>)>;
 
-<<<<<<< HEAD
-=======
 // The Pest keyword methods give dead code warnings because of the order which Pest generates code.
 // TODO: Remove `#[allow(dead_code)]` once Pest is replaced with LALRPOP.
->>>>>>> 95cf8984
 #[allow(dead_code)]
 #[pest_consume::parser]
 impl<'a> SliceParser<'a> {
